/*
 * test_marco.cpp
 *
 *  Created on: 18/feb/2014
 *      Author: Marco Cisternino
 */

#include "preprocessor_defines.dat"
#include <math.h>
#include "mpi.h"
#include <iostream>
#include <string>
#include "Class_Para_Tree.hpp"
#include "ioFunct.hpp"
#include "User_Data_Comm.hpp"

using namespace std;

int main(int argc, char *argv[]) {

	MPI::Init(argc, argv);
<<<<<<< HEAD

	Class_Para_Tree ptree;

/*

 //	ptree.octree.setMarker(0,4);
//	while(ptree.octree.refine());
//	uint64_t numoctants = ptree.octree.getNumOctants();
//
//	for (int l=0; l<4; l++){
//		for (int i=0; i<numoctants; i++){
//			double* center;
//			Class_Octant oct = ptree.octree.extractOctant(i);
//			center = oct.getCenter();
//			if ((center[0] < pow(2.0,20)*0.75) && (center[0] > pow(2.0,20)*0.25)){
//				if ((center[1] < pow(2.0,20)*0.75) && (center[1] > pow(2.0,20)*0.25)){
//					if ((center[2] < pow(2.0,20)*0.75) && (center[2] > pow(2.0,20)*0.25)){
//						ptree.octree.setMarker(i,1);
//					}
//				}
//			}
//		}
//		ptree.octree.refine();
//		numoctants = ptree.octree.getNumOctants();
//		cout << "Num Octants : " << numoctants << endl;
//	}

//	ptree.octree.computeConnectivity();
//	writeLocalTree(ptree.octree.nodes,ptree.octree.connectivity,ptree.octree.ghostsnodes,ptree.octree.ghostsconnectivity,ptree,"ciccio");
//	ptree.octree.clearConnectivity();

	ptree.octree.setMarker(0,1);
	ptree.octree.refine();
	ptree.updateAdapt();
//	ptree.octree.setMarker(0,1);
//	ptree.octree.refine();
//	ptree.updateAdapt();
//	ptree.octree.refine();
//	ptree.updateAdapt();
//	ptree.octree.refine();
//	ptree.updateAdapt();
//	ptree.octree.refine();
//	ptree.updateAdapt();

//	cout << "Coarse " << endl;
//	numoctants = ptree.octree.getNumOctants();
//	for (int l=0; l<4; l++){
//		for (int i=0; i<numoctants; i++){
//			double* center;
//			Class_Octant oct = ptree.octree.extractOctant(i);
//			center = oct.getCenter();
//			if ((center[0] < pow(2.0,20)*0.65) && (center[0] > pow(2.0,20)*0.35)){
//				if ((center[1] < pow(2.0,20)*0.65) && (center[1] > pow(2.0,20)*0.35)){
//					if ((center[2] < pow(2.0,20)*0.65) && (center[2] > pow(2.0,20)*0.35)){
//						ptree.octree.setMarker(i,-1);
//					}
//				}
//			}
//		}
//		cout << "Num Octants : " << numoctants << endl;
//		ptree.octree.coarse();
//		numoctants = ptree.octree.getNumOctants();
//		cout << "Num Octants : " << numoctants << endl;
//		ptree.updateAdapt();
//	}

//	cout << "I'm " << ptree.rank << " and max_depth is " << (int)ptree.max_depth << endl;
//	cout << "I'm " << ptree.rank << " and global_num_octants is " << ptree.global_num_octants << endl;
//	cout << "I'm " << ptree.rank << " and partition_range_globalidx";
//	for(int i = 0; i < ptree.nproc; ++i)
//		cout << " " << ptree.partition_range_globalidx[i];
//	cout << endl;

	ptree.loadBalance();
	ptree.updateLoadBalance();

//	cout << "I'm " << ptree.rank << " and I have " << ptree.octree.getNumOctants() << " octants" << endl;
//	cout << "I'm " << ptree.rank << " and I see ";
//	for(int i = 0; i < ptree.nproc; ++i)
//		cout << ptree.partition_range_globalidx[i] << " ";
//	cout << "as global partition" << endl;
//	cout << "I'm " << ptree.rank << " and I see ";
//	for(int i = 0; i < ptree.nproc; ++i)
//		cout << ptree.partition_last_desc[i] << " ";
//	cout << "as last descendant partition" << endl;

	ptree.setPboundGhosts();

	//TEST PARALLEL LOAD BALANCE
	if(ptree.rank == 3){
		ptree.octree.setMarker(0,1);
	}
	ptree.octree.refine();
//	ptree.updateAdapt();
	if(ptree.rank == 3){
=======
	{
		Class_Para_Tree ptree;

		//	ptree.octree.setMarker(0,4);
		//	while(ptree.octree.refine());
		//	uint64_t numoctants = ptree.octree.getNumOctants();
		//
		//	for (int l=0; l<4; l++){
		//		for (int i=0; i<numoctants; i++){
		//			double* center;
		//			Class_Octant oct = ptree.octree.extractOctant(i);
		//			center = oct.getCenter();
		//			if ((center[0] < pow(2.0,20)*0.75) && (center[0] > pow(2.0,20)*0.25)){
		//				if ((center[1] < pow(2.0,20)*0.75) && (center[1] > pow(2.0,20)*0.25)){
		//					if ((center[2] < pow(2.0,20)*0.75) && (center[2] > pow(2.0,20)*0.25)){
		//						ptree.octree.setMarker(i,1);
		//					}
		//				}
		//			}
		//		}
		//		ptree.octree.refine();
		//		numoctants = ptree.octree.getNumOctants();
		//		cout << "Num Octants : " << numoctants << endl;
		//	}
		/*
	ptree.octree.computeConnectivity();
	writeLocalTree(ptree.octree.nodes,ptree.octree.connectivity,ptree.octree.ghostsnodes,ptree.octree.ghostsconnectivity,ptree,"ciccio");
	ptree.octree.clearConnectivity();
		 */
>>>>>>> 6ac87c91
		ptree.octree.setMarker(0,1);
		ptree.octree.refine();
		ptree.updateAdapt();
		//	ptree.octree.setMarker(0,1);
		//	ptree.octree.refine();
		//	ptree.updateAdapt();
		//	ptree.octree.refine();
		//	ptree.updateAdapt();
		//	ptree.octree.refine();
		//	ptree.updateAdapt();
		//	ptree.octree.refine();
		//	ptree.updateAdapt();

		//	cout << "Coarse " << endl;
		//	numoctants = ptree.octree.getNumOctants();
		//	for (int l=0; l<4; l++){
		//		for (int i=0; i<numoctants; i++){
		//			double* center;
		//			Class_Octant oct = ptree.octree.extractOctant(i);
		//			center = oct.getCenter();
		//			if ((center[0] < pow(2.0,20)*0.65) && (center[0] > pow(2.0,20)*0.35)){
		//				if ((center[1] < pow(2.0,20)*0.65) && (center[1] > pow(2.0,20)*0.35)){
		//					if ((center[2] < pow(2.0,20)*0.65) && (center[2] > pow(2.0,20)*0.35)){
		//						ptree.octree.setMarker(i,-1);
		//					}
		//				}
		//			}
		//		}
		//		cout << "Num Octants : " << numoctants << endl;
		//		ptree.octree.coarse();
		//		numoctants = ptree.octree.getNumOctants();
		//		cout << "Num Octants : " << numoctants << endl;
		//		ptree.updateAdapt();
		//	}

		//	cout << "I'm " << ptree.rank << " and max_depth is " << (int)ptree.max_depth << endl;
		//	cout << "I'm " << ptree.rank << " and global_num_octants is " << ptree.global_num_octants << endl;
		//	cout << "I'm " << ptree.rank << " and partition_range_globalidx";
		//	for(int i = 0; i < ptree.nproc; ++i)
		//		cout << " " << ptree.partition_range_globalidx[i];
		//	cout << endl;

		ptree.loadBalance();
		ptree.updateLoadBalance();

		//	cout << "I'm " << ptree.rank << " and I have " << ptree.octree.getNumOctants() << " octants" << endl;
		//	cout << "I'm " << ptree.rank << " and I see ";
		//	for(int i = 0; i < ptree.nproc; ++i)
		//		cout << ptree.partition_range_globalidx[i] << " ";
		//	cout << "as global partition" << endl;
		//	cout << "I'm " << ptree.rank << " and I see ";
		//	for(int i = 0; i < ptree.nproc; ++i)
		//		cout << ptree.partition_last_desc[i] << " ";
		//	cout << "as last descendant partition" << endl;

		ptree.setPboundGhosts();

		vector<double> data(ptree.octree.getNumOctants(),(double)ptree.rank);
		vector<double> gData(ptree.octree.getSizeGhost(),-1.0);

		User_data_comm<vector<double> > commHandle(data,gData);

		ptree.communicate(commHandle);

		for(int i = 0; i < gData.size(); ++i){
			cout << "rank: " << ptree.rank << " ghost " << i << ": " << gData[i] << endl;
		}

		//	//TEST PARALLEL LOAD BALANCE
		//	if(ptree.rank == 3){
		//		ptree.octree.setMarker(0,1);
		//	}
		//	ptree.octree.refine();
		////	ptree.updateAdapt();
		//	if(ptree.rank == 3){
		//		ptree.octree.setMarker(0,1);
		//	}
		//	ptree.octree.refine();
		//	ptree.updateAdapt();
		//	ptree.setPboundGhosts();
		//
		//	ptree.octree.computeConnectivity();
		//	writeLocalTree(ptree.octree.nodes,ptree.octree.connectivity,ptree.octree.ghostsnodes,ptree.octree.ghostsconnectivity,ptree,"unbalNoGhost");
		//	ptree.octree.computeghostsConnectivity();
		//	writeLocalTree(ptree.octree.nodes,ptree.octree.connectivity,ptree.octree.ghostsnodes,ptree.octree.ghostsconnectivity,ptree,"unbalGhost");
		//
		//
		//	ptree.loadBalance();
		//	ptree.updateLoadBalance();
		//	ptree.setPboundGhosts();
		//	ptree.octree.clearghostsConnectivity();
		//	ptree.octree.updateConnectivity();
		//	writeLocalTree(ptree.octree.nodes,ptree.octree.connectivity,ptree.octree.ghostsnodes,ptree.octree.ghostsconnectivity,ptree,"balNoGhost");
		//
		//
		//	ptree.octree.computeghostsConnectivity();
		//	writeLocalTree(ptree.octree.nodes,ptree.octree.connectivity,ptree.octree.ghostsnodes,ptree.octree.ghostsconnectivity,ptree,"balGhost");
		//
		//	if(ptree.rank == 1){
		//		for(int i = 0; i < 6; ++i)
		//			ptree.octree.setMarker(i,-1);
		//	}
		//	if(ptree.rank == 2){
		//		for(int i = 0; i < 5; ++i)
		//			ptree.octree.setMarker(i,-1);
		//	}
		//	if(ptree.rank == 3){
		//		for(int i = 0; i < 5; ++i)
		//			ptree.octree.setMarker(i,-1);
		//	}
		//	ptree.updateAdapt();
		//	ptree.setPboundGhosts();
		//	ptree.octree.coarse();
		////	ptree.updateAdapt();
		////	ptree.setPboundGhosts();
		//	ptree.octree.clearghostsConnectivity();
		//	ptree.octree.updateConnectivity();
		//	writeLocalTree(ptree.octree.nodes,ptree.octree.connectivity,ptree.octree.ghostsnodes,ptree.octree.ghostsconnectivity,ptree,"coarseunbalNoGhost");
		//	ptree.octree.computeghostsConnectivity();
		//	writeLocalTree(ptree.octree.nodes,ptree.octree.connectivity,ptree.octree.ghostsnodes,ptree.octree.ghostsconnectivity,ptree,"coarseunbalGhost");

	}
<<<<<<< HEAD
	if(ptree.rank == 2){
		for(int i = 0; i < 5; ++i)
			ptree.octree.setMarker(i,-1);
	}
	if(ptree.rank == 3){
		for(int i = 0; i < 5; ++i)
			ptree.octree.setMarker(i,-1);
	}
	ptree.updateAdapt();
	ptree.setPboundGhosts();
	ptree.octree.coarse();
//	ptree.updateAdapt();
//	ptree.setPboundGhosts();
	ptree.octree.clearghostsConnectivity();
	ptree.octree.updateConnectivity();
	writeLocalTree(ptree.octree.nodes,ptree.octree.connectivity,ptree.octree.ghostsnodes,ptree.octree.ghostsconnectivity,ptree,"coarseunbalNoGhost");
	ptree.octree.computeghostsConnectivity();
	writeLocalTree(ptree.octree.nodes,ptree.octree.connectivity,ptree.octree.ghostsnodes,ptree.octree.ghostsconnectivity,ptree,"coarseunbalGhost");

*/


=======
>>>>>>> 6ac87c91
	MPI::Finalize();

	return 0;
}


<|MERGE_RESOLUTION|>--- conflicted
+++ resolved
@@ -19,13 +19,10 @@
 int main(int argc, char *argv[]) {
 
 	MPI::Init(argc, argv);
-<<<<<<< HEAD
-
-	Class_Para_Tree ptree;
-
-/*
-
- //	ptree.octree.setMarker(0,4);
+	{
+		Class_Para_Tree ptree;
+
+//	ptree.octree.setMarker(0,4);
 //	while(ptree.octree.refine());
 //	uint64_t numoctants = ptree.octree.getNumOctants();
 //
@@ -63,62 +60,6 @@
 //	ptree.updateAdapt();
 //	ptree.octree.refine();
 //	ptree.updateAdapt();
-
-//	cout << "Coarse " << endl;
-//	numoctants = ptree.octree.getNumOctants();
-//	for (int l=0; l<4; l++){
-//		for (int i=0; i<numoctants; i++){
-//			double* center;
-//			Class_Octant oct = ptree.octree.extractOctant(i);
-//			center = oct.getCenter();
-//			if ((center[0] < pow(2.0,20)*0.65) && (center[0] > pow(2.0,20)*0.35)){
-//				if ((center[1] < pow(2.0,20)*0.65) && (center[1] > pow(2.0,20)*0.35)){
-//					if ((center[2] < pow(2.0,20)*0.65) && (center[2] > pow(2.0,20)*0.35)){
-//						ptree.octree.setMarker(i,-1);
-//					}
-//				}
-//			}
-//		}
-//		cout << "Num Octants : " << numoctants << endl;
-//		ptree.octree.coarse();
-//		numoctants = ptree.octree.getNumOctants();
-//		cout << "Num Octants : " << numoctants << endl;
-//		ptree.updateAdapt();
-//	}
-
-//	cout << "I'm " << ptree.rank << " and max_depth is " << (int)ptree.max_depth << endl;
-//	cout << "I'm " << ptree.rank << " and global_num_octants is " << ptree.global_num_octants << endl;
-//	cout << "I'm " << ptree.rank << " and partition_range_globalidx";
-//	for(int i = 0; i < ptree.nproc; ++i)
-//		cout << " " << ptree.partition_range_globalidx[i];
-//	cout << endl;
-
-	ptree.loadBalance();
-	ptree.updateLoadBalance();
-
-//	cout << "I'm " << ptree.rank << " and I have " << ptree.octree.getNumOctants() << " octants" << endl;
-//	cout << "I'm " << ptree.rank << " and I see ";
-//	for(int i = 0; i < ptree.nproc; ++i)
-//		cout << ptree.partition_range_globalidx[i] << " ";
-//	cout << "as global partition" << endl;
-//	cout << "I'm " << ptree.rank << " and I see ";
-//	for(int i = 0; i < ptree.nproc; ++i)
-//		cout << ptree.partition_last_desc[i] << " ";
-//	cout << "as last descendant partition" << endl;
-
-	ptree.setPboundGhosts();
-
-	//TEST PARALLEL LOAD BALANCE
-	if(ptree.rank == 3){
-		ptree.octree.setMarker(0,1);
-	}
-	ptree.octree.refine();
-//	ptree.updateAdapt();
-	if(ptree.rank == 3){
-=======
-	{
-		Class_Para_Tree ptree;
-
 		//	ptree.octree.setMarker(0,4);
 		//	while(ptree.octree.refine());
 		//	uint64_t numoctants = ptree.octree.getNumOctants();
@@ -145,7 +86,6 @@
 	writeLocalTree(ptree.octree.nodes,ptree.octree.connectivity,ptree.octree.ghostsnodes,ptree.octree.ghostsconnectivity,ptree,"ciccio");
 	ptree.octree.clearConnectivity();
 		 */
->>>>>>> 6ac87c91
 		ptree.octree.setMarker(0,1);
 		ptree.octree.refine();
 		ptree.updateAdapt();
@@ -181,27 +121,27 @@
 		//		ptree.updateAdapt();
 		//	}
 
-		//	cout << "I'm " << ptree.rank << " and max_depth is " << (int)ptree.max_depth << endl;
-		//	cout << "I'm " << ptree.rank << " and global_num_octants is " << ptree.global_num_octants << endl;
-		//	cout << "I'm " << ptree.rank << " and partition_range_globalidx";
-		//	for(int i = 0; i < ptree.nproc; ++i)
-		//		cout << " " << ptree.partition_range_globalidx[i];
-		//	cout << endl;
-
-		ptree.loadBalance();
-		ptree.updateLoadBalance();
-
-		//	cout << "I'm " << ptree.rank << " and I have " << ptree.octree.getNumOctants() << " octants" << endl;
-		//	cout << "I'm " << ptree.rank << " and I see ";
-		//	for(int i = 0; i < ptree.nproc; ++i)
-		//		cout << ptree.partition_range_globalidx[i] << " ";
-		//	cout << "as global partition" << endl;
-		//	cout << "I'm " << ptree.rank << " and I see ";
-		//	for(int i = 0; i < ptree.nproc; ++i)
-		//		cout << ptree.partition_last_desc[i] << " ";
-		//	cout << "as last descendant partition" << endl;
-
-		ptree.setPboundGhosts();
+//	cout << "I'm " << ptree.rank << " and max_depth is " << (int)ptree.max_depth << endl;
+//	cout << "I'm " << ptree.rank << " and global_num_octants is " << ptree.global_num_octants << endl;
+//	cout << "I'm " << ptree.rank << " and partition_range_globalidx";
+//	for(int i = 0; i < ptree.nproc; ++i)
+//		cout << " " << ptree.partition_range_globalidx[i];
+//	cout << endl;
+
+	ptree.loadBalance();
+	ptree.updateLoadBalance();
+
+//	cout << "I'm " << ptree.rank << " and I have " << ptree.octree.getNumOctants() << " octants" << endl;
+//	cout << "I'm " << ptree.rank << " and I see ";
+//	for(int i = 0; i < ptree.nproc; ++i)
+//		cout << ptree.partition_range_globalidx[i] << " ";
+//	cout << "as global partition" << endl;
+//	cout << "I'm " << ptree.rank << " and I see ";
+//	for(int i = 0; i < ptree.nproc; ++i)
+//		cout << ptree.partition_last_desc[i] << " ";
+//	cout << "as last descendant partition" << endl;
+
+	ptree.setPboundGhosts();
 
 		vector<double> data(ptree.octree.getNumOctants(),(double)ptree.rank);
 		vector<double> gData(ptree.octree.getSizeGhost(),-1.0);
@@ -268,31 +208,6 @@
 		//	writeLocalTree(ptree.octree.nodes,ptree.octree.connectivity,ptree.octree.ghostsnodes,ptree.octree.ghostsconnectivity,ptree,"coarseunbalGhost");
 
 	}
-<<<<<<< HEAD
-	if(ptree.rank == 2){
-		for(int i = 0; i < 5; ++i)
-			ptree.octree.setMarker(i,-1);
-	}
-	if(ptree.rank == 3){
-		for(int i = 0; i < 5; ++i)
-			ptree.octree.setMarker(i,-1);
-	}
-	ptree.updateAdapt();
-	ptree.setPboundGhosts();
-	ptree.octree.coarse();
-//	ptree.updateAdapt();
-//	ptree.setPboundGhosts();
-	ptree.octree.clearghostsConnectivity();
-	ptree.octree.updateConnectivity();
-	writeLocalTree(ptree.octree.nodes,ptree.octree.connectivity,ptree.octree.ghostsnodes,ptree.octree.ghostsconnectivity,ptree,"coarseunbalNoGhost");
-	ptree.octree.computeghostsConnectivity();
-	writeLocalTree(ptree.octree.nodes,ptree.octree.connectivity,ptree.octree.ghostsnodes,ptree.octree.ghostsconnectivity,ptree,"coarseunbalGhost");
-
-*/
-
-
-=======
->>>>>>> 6ac87c91
 	MPI::Finalize();
 
 	return 0;
