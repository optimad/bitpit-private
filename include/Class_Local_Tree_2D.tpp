/*!
 * Class_Local_Tree_2D.tpp
 *
 *  \date		23/apr/2014
 *	\authors	Edoardo Lombardi
 *	\authors	Marco Cisternino
 *	\version	0.1
 *	\copyright		Copyright 2014 Optimad engineering srl. All rights reserved.
 *	\par			License:\n
 *	This version of PABLO is released under the LGPL License.
 *
 *	\brief Local octree portion for each process - 2D specialization
 *
 *	Local tree consists mainly of two vectors with:
 *	- actual octants stored on current process;
 *	- ghost octants neighbours of the first ones.
 *
 *	The octants (and ghosts) are ordered following the Z-curve defined by the Morton index.
 *
 *	Optionally in local tree three vectors of intersections are stored:
<<<<<<< HEAD
 *	- intersections located on the bord of the physical domain of the octree;
=======
 *	- intersections located on bord of the the physical domain of the octree;
>>>>>>> a5ee361d
 *	- intersections of process bord (i.e. between octants and ghosts);
 *	- intersections completely located in the domain of the process (i.e. between actual octants).
 *
 */

// =================================================================================== //
// CLASS SPECIALIZATION                                                                //
// =================================================================================== //

template<>
class Class_Local_Tree<2>{
	// ------------------------------------------------------------------------------- //
	// FRIENDSHIPS ------------------------------------------------------------------- //
	template<int dim> friend class Class_Para_Tree;

	// ------------------------------------------------------------------------------- //
	// TYPEDEFS ----------------------------------------------------------------------- //

	typedef vector<Class_Octant<2> > 		OctantsType;
	typedef vector<Class_Intersection<2> > 	IntersectionsType;
	typedef vector<uint32_t>				u32vector;
	typedef vector<uint64_t>				u64vector;
	typedef vector<vector<uint32_t>	>		u32vector2D;
	typedef vector<vector<uint64_t>	>		u64vector2D;


	// ------------------------------------------------------------------------------- //
	// MEMBERS ----------------------------------------------------------------------- //

private:
	OctantsType					octants;			/**< Local vector of octants ordered with Morton Number */
	OctantsType					ghosts;				/**< Local vector of ghost octants ordered with Morton Number */
//	IntersectionsType			intersections_int;	/**< Local vector of internal intersections ordered with Morton Number of first owner octant */
//	IntersectionsType			intersections_ghost;/**< Local vector of intersections internal/ghost ordered with Morton Number of internal owner octant */
//	IntersectionsType			intersections_bord;	/**< Local vector of border intersections (twice the same octant is stored in an intersection) */
	IntersectionsType			intersections;		/**< Local vector of intersections */
	u64vector 					globalidx_ghosts;	/**< Global index of the ghost octants (size = size_ghosts) */
	Class_Octant<2> 			first_desc;			/**< First (Morton order) most refined octant possible in local partition */
	Class_Octant<2> 			last_desc;			/**< Last (Morton order) most refined octant possible in local partition */
	uint32_t 					size_ghosts;		/**< Size of vector of ghost octants */
	uint8_t						local_max_depth;	/**< Reached max depth in local tree */

	// connectivity
	u32vector2D					nodes;				/**<Local vector of nodes (x,y,z) ordered with Morton Number*/
	u32vector2D					connectivity;		/**<Local vector of connectivity (node1, node2, ...) ordered with Morton-order.
	 	 	 	 	 	 	 	 	 	 	 	 	 *The nodes are stored as index of vector nodes*/
	u32vector2D					ghostsnodes;		/**<Local vector of ghosts nodes (x,y,z) ordered with Morton Number*/
	u32vector2D					ghostsconnectivity;	/**<Local vector of ghosts connectivity (node1, node2, ...) ordered with Morton-order.
	 	 	 	 	 	 	 	 	 	 	 	 	 *The nodes are stored as index of vector nodes*/


	// ------------------------------------------------------------------------------- //
	// CONSTRUCTORS ------------------------------------------------------------------ //

public:
	Class_Local_Tree(){
		Class_Octant<2> oct0;
		Class_Octant<2> octf(MAX_LEVEL_2D,0,0);
		Class_Octant<2> octl(MAX_LEVEL_2D,global2D.max_length-1,global2D.max_length-1);
		octants.resize(1);
		octants[0] = oct0;
		first_desc = octf;
		last_desc = octl;
		size_ghosts = 0;
		local_max_depth = 0;

	};
	~Class_Local_Tree(){};

	// ------------------------------------------------------------------------------- //
	// METHODS ----------------------------------------------------------------------- //

	// Basic Get/Set methods --------------------------------------------------------- //

private:
//public:
	const Class_Octant<2> &  getFirstDesc() const{
		return first_desc;
	};
	const Class_Octant<2> &  getLastDesc() const{
		return last_desc;
	};
	uint32_t getSizeGhost() const{
		return size_ghosts;
	};
	uint32_t getNumOctants() const{
		return octants.size();
	};
	uint8_t getLocalMaxDepth() const{							// Get max depth reached in local tree
		return local_max_depth;
	};
	uint8_t getMarker(int32_t idx){								// Get refinement/coarsening marker for idx-th octant
		return octants[idx].getMarker();
	};
	uint8_t getLevel(int32_t idx){								// Get refinement/coarsening marker for idx-th octant
		return octants[idx].getLevel();
	};
	bool getBalance(int32_t idx){								// Get if balancing-blocked idx-th octant
		return octants[idx].getNotBalance();
	};

	void setMarker(int32_t idx, int8_t marker){					// Set refinement/coarsening marker for idx-th octant
		octants[idx].setMarker(marker);
	};
	void setBalance(int32_t idx, bool balance){					// Set if balancing-blocked idx-th octant
		octants[idx].setBalance(balance);
	};
	void setFirstDesc(){
		OctantsType::const_iterator firstOctant = octants.begin();
		first_desc = Class_Octant<2>(MAX_LEVEL_2D,firstOctant->x,firstOctant->y);
	};
	void setLastDesc(){
		OctantsType::const_iterator lastOctant = octants.end() - 1;
		uint32_t x,y,delta;
		delta = (uint32_t)pow(2.0,(double)((uint8_t)MAX_LEVEL_2D - lastOctant->level)) - 1;
		x = lastOctant->x + delta;
		y = lastOctant->y + delta;
		last_desc = Class_Octant<2>(MAX_LEVEL_2D,x,y);

	};

	//-------------------------------------------------------------------------------- //
	// Other methods ----------------------------------------------------------------- //

//public:

	Class_Octant<2>& extractOctant(uint32_t idx) {
		return octants[idx];
	};

	const Class_Octant<2>& extractOctant(uint32_t idx) const{
		return octants[idx];
	};

	// =================================================================================== //

	bool refine(){									// Refine local tree: refine one time octants with marker >0

		// Local variables
		vector<uint32_t> last_child_index;
		Class_Octant<2>* children;
		uint32_t idx, nocts, ilastch;
		uint32_t offset = 0, blockidx;
		uint8_t nchm1 = global2D.nchildren-1, ich, iface;
		bool dorefine = false;

		nocts = octants.size();
		for (idx=0; idx<nocts; idx++){
			if(octants[idx].getMarker() > 0 && octants[idx].getLevel() < MAX_LEVEL_2D){
				last_child_index.push_back(idx+nchm1+offset);
				offset += nchm1;
			}
			else{
	//			octants[idx].info[8] = false;
				if (octants[idx].marker > 0){
					octants[idx].marker = 0;
					octants[idx].info[11] = true;
				}
			}
		}
		if (offset > 0){
			octants.resize(octants.size()+offset);
			blockidx = last_child_index[0]-nchm1;
			idx = octants.size();
			ilastch = last_child_index.size()-1;
			while (idx>blockidx){
				idx--;
				// TODO LASTINDEX FARLO ANCHE PER ALTRI REFINE E 3D
				if(idx == last_child_index[ilastch]){
					children = octants[idx-offset].buildChildren();
					for (ich=0; ich<global2D.nchildren; ich++){
						octants[idx-ich] = (children[nchm1-ich]);
					}
					offset -= nchm1;
					idx -= nchm1;
					//Update local max depth
					if (children[0].getLevel() > local_max_depth){
						local_max_depth = children[0].getLevel();
					}
					if (children[0].getMarker() > 0){
						//More Refinement to do
						dorefine = true;
					}
					delete []children;
					if (ilastch != 0){
							ilastch--;
					}
				}
				else {
					octants[idx] = octants[idx-offset];
				}
			}
		}
		octants.shrink_to_fit();
		nocts = octants.size();

		setFirstDesc();
		setLastDesc();

		return dorefine;

	};

	// =================================================================================== //

	bool coarse(){												// Coarse local tree: coarse one time family of octants with marker <0
		// Local variables										// (if at least one octant of family has marker>=0 set marker=0 for the entire family)
		vector<uint32_t> first_child_index;
		Class_Octant<2> father;
		uint32_t ich, nocts, nghosts;
		int32_t idx, idx2;
		uint32_t offset;
		int32_t idx1_gh, idx2_gh;
		uint32_t nidx;
		int8_t markerfather, marker;
		uint8_t nbro, nstart, nend;
		uint8_t nchm1 = global2D.nchildren-1, iface;
		bool docoarse = false;

		//------------------------------------------ //
		// Initialization

		nbro = nstart = nend = 0;
		nidx = offset = 0;

		idx1_gh = idx2_gh = 0;

		nocts   = octants.size();
		size_ghosts = ghosts.size();

		// Init first and last desc (even if already calculated)
		setFirstDesc();
		setLastDesc();

		//------------------------------------------ //

		// Set index for start and end check for ghosts
		if (ghosts.size()){
			while(idx2_gh < size_ghosts && ghosts[idx2_gh].computeMorton() <= last_desc.computeMorton()){
				idx2_gh++;
			}
			idx2_gh = min(int(size_ghosts-1), idx2_gh);
		}

		// Check and coarse internal octants
		for (idx=0; idx<nocts; idx++){
			if(octants[idx].getMarker() < 0 && octants[idx].getLevel() > 0){
				nbro = 0;
				father = octants[idx].buildFather();
				// Check if family is to be coarsened
				for (idx2=idx; idx2<idx+global2D.nchildren; idx2++){
					if (idx2<nocts){
						if(octants[idx2].getMarker() < 0 && octants[idx2].buildFather() == father){
							nbro++;
						}
					}
				}
				if (nbro == global2D.nchildren){
					nidx++;
					first_child_index.push_back(idx);
					idx = idx2-1;
				}
				else{
					if (idx < (nocts>global2D.nchildren)*(nocts-global2D.nchildren)){
						octants[idx].setMarker(0);
						octants[idx].info[11] = true;
					}
				}
			}
//			else{
//	//			octants[idx].info[13] = false;
//			}
		}
		//TODO Da mettere dentro il primo ciclo per renderlo meno costoso
		if (nidx!=0){
			uint32_t nblock = nocts - nidx*nchm1 - nstart;
			nidx = 0;
			for (idx=0; idx<nblock; idx++){
				if (idx+offset == first_child_index[nidx]){
					markerfather = -MAX_LEVEL_2D;
					father = octants[idx+offset].buildFather();
					for (int iii=0; iii<12; iii++){
						father.info[iii] = false;
					}
					for(idx2=0; idx2<global2D.nchildren; idx2++){
						if (markerfather < octants[idx+offset+idx2].getMarker()+1){
							markerfather = octants[idx+offset+idx2].getMarker()+1;
						}
						for (int iii=0; iii<12; iii++){
							father.info[iii] = father.info[iii] || octants[idx+offset+idx2].info[iii];
						}
					}
					father.info[9] = true;
					if (markerfather < 0){
						docoarse = true;
					}
					father.setMarker(markerfather);
					octants[idx] = father;
					offset += nchm1;
					nidx++;
				}
				else{
					octants[idx] = octants[idx+offset];
				}
			}
		}
		octants.resize(nocts-offset);
		octants.shrink_to_fit();
		nocts = octants.size();

		// End on ghosts
		if (ghosts.size() && nocts > 0){
			if ((ghosts[idx2_gh].getMarker() < 0) && (octants[nocts-1].getMarker() < 0)){
				father = ghosts[idx2_gh].buildFather();
				markerfather = ghosts[idx2_gh].getMarker()+1;//-MAX_LEVEL_2D;
				nbro = 0;
				idx = idx2_gh;
				marker = ghosts[idx].getMarker();
				while(marker < 0 && ghosts[idx].buildFather() == father){
					nbro++;
					//TODO CAMBIATO IDX DA CAMBIARE ANCHE NELLE ALTRE COARSE!!!
					if (markerfather < ghosts[idx].getMarker()+1){
						markerfather = ghosts[idx].getMarker()+1;
					}
					idx++;
					if(idx == size_ghosts){
						break;
					}
					marker = ghosts[idx].getMarker();
				}
				nend = 0;
				idx = nocts-1;
				marker = octants[idx].getMarker();
				while(marker < 0 && octants[idx].buildFather() == father && idx >= 0){
					nbro++;
					nend++;
					if (markerfather < octants[idx].getMarker()+1){
						markerfather = octants[idx].getMarker()+1;
					}
					idx--;
					marker = octants[idx].getMarker();
					if (idx<0){
						break;
					}
				}
				if (nbro == global2D.nchildren){
					offset = nend;
				}
				else{
					nend = 0;
					for(int ii=nocts-global2D.nchildren; ii<nocts; ii++){
						octants[ii].setMarker(0);
						octants[ii].info[11] = true;
					}
				}
			}

			if (nend != 0){
				for (int iii=0; iii<12; iii++){
					father.info[iii] = false;
				}
				for (idx=0; idx < nend; idx++){
					for (int iii=0; iii<12; iii++){
						father.info[iii] = father.info[iii] || octants[nocts-idx-1].info[iii];
					}
				}
				father.info[9] = true;
				if (markerfather < 0){
					docoarse = true;
				}
				father.setMarker(markerfather);
				octants.resize(nocts-offset);
				octants.push_back(father);
				octants.shrink_to_fit();
				nocts = octants.size();
			}
		}

		// Set final first and last desc
		if(nocts>0){
			setFirstDesc();
			setLastDesc();
		}
		return docoarse;

	};

	// =================================================================================== //

	bool refine(u32vector & mapidx){							// Refine local tree: refine one time octants with marker >0
																// mapidx[i] = index in old octants vector of the i-th octant (index of father if octant is new after)
		// Local variables
		vector<uint32_t> last_child_index;
		Class_Octant<2>* children;
		uint32_t idx, nocts, ilastch;
		uint32_t offset = 0, blockidx;
		uint8_t nchm1 = global2D.nchildren-1, ich, iface;
		bool dorefine = false;

		nocts = octants.size();
		for (idx=0; idx<nocts; idx++){
			if(octants[idx].getMarker() > 0 && octants[idx].getLevel() < MAX_LEVEL_2D){
				last_child_index.push_back(idx+nchm1+offset);
				offset += nchm1;
			}
			else{
				//			octants[idx].info[8] = false;
				if (octants[idx].marker > 0){
					octants[idx].marker = 0;
					octants[idx].info[11] = true;
				}
			}
		}
		if (offset > 0){
			mapidx.resize(octants.size()+offset);
			mapidx.shrink_to_fit();

			octants.resize(octants.size()+offset);
			blockidx = last_child_index[0]-nchm1;
			idx = octants.size();
			ilastch = last_child_index.size()-1;
			while (idx>blockidx){
//			while (idx>0){
				idx--;
				if(idx == last_child_index[ilastch]){
					children = octants[idx-offset].buildChildren();
					for (ich=0; ich<global2D.nchildren; ich++){
						octants[idx-ich] = (children[nchm1-ich]);
						mapidx[idx-ich]  = mapidx[idx-offset];
					}
					offset -= nchm1;
					idx -= nchm1;
					//Update local max depth
					if (children[0].getLevel() > local_max_depth){
						local_max_depth = children[0].getLevel();
					}
					if (children[0].getMarker() > 0){
						//More Refinement to do
						dorefine = true;
					}
					delete []children;
					if (ilastch != 0){
							ilastch--;
					}
				}
				else {
					octants[idx] = octants[idx-offset];
					mapidx[idx]  = mapidx[idx-offset];
				}
			}
		}
		octants.shrink_to_fit();
		nocts = octants.size();

		setFirstDesc();
		setLastDesc();

		return dorefine;

	};

	// =================================================================================== //

	bool coarse(u32vector & mapidx){							// Coarse local tree: coarse one time family of octants with marker <0
																// (if at least one octant of family has marker>=0 set marker=0 for the entire family)
																// mapidx[i] = index in old octants vector of the i-th octant (index of father if octant is new after)
		// Local variables
		vector<uint32_t> first_child_index;
		Class_Octant<2> father;
		uint32_t ich, nocts, nghosts, nocts0;
		int32_t idx, idx2;
		uint32_t offset;
		int32_t idx1_gh, idx2_gh;
		uint32_t nidx;
		int8_t markerfather, marker;
		uint8_t nbro, nstart, nend;
		uint8_t nchm1 = global2D.nchildren-1, iface;
		bool docoarse = false;

		//------------------------------------------ //
		// Initialization

		nbro = nstart = nend = 0;
		nidx = offset = 0;

		idx1_gh = idx2_gh = 0;

		nocts = nocts0 = octants.size();
		size_ghosts = ghosts.size();


		// Init first and last desc (even if already calculated)
		setFirstDesc();
		setLastDesc();

		//------------------------------------------ //

		// Set index for start and end check for ghosts
		if (ghosts.size()){
			while(idx2_gh < size_ghosts && ghosts[idx2_gh].computeMorton() < last_desc.computeMorton()){
				idx2_gh++;
			}
			idx2_gh = min(int(size_ghosts-1), idx2_gh);
		}

		// Check and coarse internal octants
		for (idx=0; idx<nocts; idx++){
			if(octants[idx].getMarker() < 0 && octants[idx].getLevel() > 0){
				nbro = 0;
				father = octants[idx].buildFather();
				// Check if family is to be refined
				for (idx2=idx; idx2<idx+global2D.nchildren; idx2++){
					if (idx2<nocts){
						if(octants[idx2].getMarker() < 0 && octants[idx2].buildFather() == father){
							nbro++;
						}
					}
				}
				if (nbro == global2D.nchildren){
					nidx++;
					first_child_index.push_back(idx);
					idx = idx2-1;
				}
				else{
					if (idx < (nocts>global2D.nchildren)*(nocts-global2D.nchildren)){
						octants[idx].setMarker(0);
						octants[idx].info[11] = true;
					}
				}
			}
//			else{
//	//			octants[idx].info[13] = false;
//			}
		}
		//TODO Da mettere dentro il primo ciclo per renderlo meno costoso
		if (nidx!=0){
			uint32_t nblock = nocts - nidx*nchm1 - nstart;
			nidx = 0;
			//for (idx=0; idx<nblock; idx++){
			for (idx=0; idx<nocts-offset; idx++){
				if (idx+offset == first_child_index[nidx]){
					markerfather = -MAX_LEVEL_2D;
					father = octants[idx+offset].buildFather();
					for (int iii=0; iii<12; iii++){
						father.info[iii] = false;
					}
					for(idx2=0; idx2<global2D.nchildren; idx2++){
						if (markerfather < octants[idx+offset+idx2].getMarker()+1){
							markerfather = octants[idx+offset+idx2].getMarker()+1;
						}
						for (int iii=0; iii<12; iii++){
							father.info[iii] = father.info[iii] || octants[idx+offset+idx2].info[iii];
						}
					}
					father.info[9] = true;
					if (markerfather < 0){
						docoarse = true;
					}
					father.setMarker(markerfather);
					octants[idx] = father;
					mapidx[idx] = mapidx[idx+offset];
					offset += nchm1;
					nidx++;
				}
				else{
					octants[idx] = octants[idx+offset];
					mapidx[idx] = mapidx[idx+offset];
				}
			}
		}
		octants.resize(nocts-offset);
		octants.shrink_to_fit();
		nocts = octants.size();
		//mapidx.resize(nocts-offset);
		mapidx.resize(nocts);
		mapidx.shrink_to_fit();


		// End on ghosts
		if (ghosts.size() && nocts > 0){
			if ((ghosts[idx2_gh].getMarker() < 0) && (octants[nocts-1].getMarker() < 0)){
				father = ghosts[idx2_gh].buildFather();
				markerfather = ghosts[idx2_gh].getMarker()+1;//-MAX_LEVEL_2D;
				nbro = 0;
				idx = idx2_gh;
				marker = ghosts[idx].getMarker();
				while(marker < 0 && ghosts[idx].buildFather() == father){
					nbro++;
					//TODO CAMBIATO IDX DA CAMBIARE ANCHE NELLE ALTRE COARSE!!!
					if (markerfather < ghosts[idx].getMarker()+1){
						markerfather = ghosts[idx].getMarker()+1;
					}
					idx++;
					if(idx == size_ghosts){
						break;
					}
					marker = ghosts[idx].getMarker();
				}
				nend = 0;
				idx = nocts-1;
				marker = octants[idx].getMarker();
				while(marker < 0 && octants[idx].buildFather() == father && idx >= 0){
					nbro++;
					nend++;
					if (markerfather < octants[idx].getMarker()+1){
						markerfather = octants[idx].getMarker()+1;
					}
					idx--;
					marker = octants[idx].getMarker();
					if (idx<0){
						break;
					}
				}
				if (nbro == global2D.nchildren){
					offset = nend;
				}
				else{
					nend = 0;
					for(int ii=nocts-global2D.nchildren; ii<nocts; ii++){
						octants[ii].setMarker(0);
						octants[ii].info[11] = true;
					}
				}
			}

			if (nend != 0){
				for (int iii=0; iii<12; iii++){
					father.info[iii] = false;
				}
				for (idx=0; idx < nend; idx++){
					for (int iii=0; iii<12; iii++){
						father.info[iii] = father.info[iii] || octants[nocts-idx-1].info[iii];
					}
				}
				father.info[9] = true;
				if (markerfather < 0){
					docoarse = true;
				}
				father.setMarker(markerfather);
				octants.resize(nocts-offset);
				octants.push_back(father);
				octants.shrink_to_fit();
				nocts = octants.size();
				mapidx.resize(nocts-offset);
				mapidx.push_back(nocts0-nend);
				mapidx.shrink_to_fit();
			}

		}

		// Set final first and last desc
		if(nocts>0){
			setFirstDesc();
			setLastDesc();
		}
		return docoarse;

	};

	// =================================================================================== //

	void checkCoarse(uint64_t lastDescPre,						// Delete overlapping octants after coarse local tree. Check first and last descendants
					uint64_t firstDescPost){					// of process before and after the local process
		int32_t idx;
		uint32_t nocts;
		uint64_t Morton;
		uint8_t toDelete = 0;

		nocts = getNumOctants();
		idx = 0;
		Morton = octants[idx].computeMorton();
		while(Morton <= lastDescPre && idx < nocts && Morton != 0){
			// To delete, the father is in proc before me
			toDelete++;
			idx++;
			Morton = octants[idx].computeMorton();
		}
		for(idx=0; idx<nocts-toDelete; idx++){
			octants[idx] = octants[idx+toDelete];
		}
		octants.resize(nocts-toDelete);
		octants.shrink_to_fit();
		nocts = getNumOctants();

//		toDelete = 0;
//		Morton = last_desc.computeMorton();
//		if(int(firstDescPost  - Morton) > 1){
//			// To insert, the father is not yet here!!
//			idx = nocts - 1;
//			Class_Octant<2> father = octants[idx].buildFather();
//			bool info[12] = {false};
//			while(octants[idx].buildFather() == father && idx >= 0){
//				for (int i=0; i<12; i++){
//					info[i] = info[i] || octants[idx].info[i];
//				}
//				toDelete++;
//				idx--;
//			}
//			for (int i=0; i<12; i++){
//				father.info[i] = info[i];
//			}
//			octants.resize(nocts-toDelete);
//			octants.push_back(father);
//			octants.shrink_to_fit();
//		}

		setFirstDesc();
		setLastDesc();

	};

	// =================================================================================== //

	void checkCoarse(uint64_t lastDescPre,						// Delete overlapping octants after coarse local tree. Check first and last descendants
					uint64_t firstDescPost,
					u32vector & mapidx){					// of process before and after the local process
		int32_t idx;
		uint32_t nocts;
		uint64_t Morton;
		uint8_t toDelete = 0;

		nocts = getNumOctants();
		idx = 0;
		Morton = octants[idx].computeMorton();
		while(Morton <= lastDescPre & idx < nocts & Morton != 0){
			// To delete, the father is in proc before me
			toDelete++;
			idx++;
			Morton = octants[idx].computeMorton();
		}
		for(idx=0; idx<nocts-toDelete; idx++){
			octants[idx] = octants[idx+toDelete];
		}
		octants.resize(nocts-toDelete);
		octants.shrink_to_fit();
		mapidx.resize(nocts-toDelete);
		mapidx.shrink_to_fit();
		nocts = getNumOctants();

		setFirstDesc();
		setLastDesc();

	};

	// =================================================================================== //

	void updateLocalMaxDepth(){						// Update max depth reached in local tree
		uint32_t noctants = getNumOctants();
		uint32_t i;

		local_max_depth = 0;
		for(i = 0; i < noctants; i++){
			if(octants[i].getLevel() > local_max_depth){
				local_max_depth = octants[i].getLevel();
			}
		}

	};

	// =================================================================================== //

	void findNeighbours(uint32_t idx,							// Finds neighbours of idx-th octant through iface in vector octants.
								uint8_t iface,					// Returns a vector (empty if iface is a bound face) with the index of neighbours
								u32vector & neighbours,			// in their structure (octants or ghosts) and sets isghost[i] = true if the
								vector<bool> & isghost){		// i-th neighbour is ghost in the local tree

		uint64_t  Morton, Mortontry;
		uint32_t  noctants = getNumOctants();
		uint32_t idxtry;
		Class_Octant<2>* oct = &octants[idx];
		uint32_t size = oct->getSize();

		// TODO Create a global matrix
		//Alternative to switch case
		int8_t cx = int8_t((iface<2)*(int8_t(2*iface-1)));
		int8_t cy = int8_t((int8_t(iface/2))*(int8_t(2*iface-5)));

		isghost.clear();
		neighbours.clear();

		// Default if iface is nface<iface<0
		if (iface < 0 || iface > global2D.nfaces){
			writeLog("Face index out of range in find neighbours !!!");
			return;
		}

		// Check if octants face is a process boundary
		if (oct->info[global2D.nfaces+iface] == false){

			// Check if octants face is a boundary
			if (oct->info[iface] == false){

				//Build Morton number of virtual neigh of same size
				Class_Octant<2> samesizeoct(oct->level, int32_t(oct->x)+int32_t(cx*size), int32_t(oct->y)+int32_t(cy*size));
				Morton = samesizeoct.computeMorton();
				// Search morton in octants
				// If a even face morton is lower than morton of oct, if odd higher
				// ---> can i search only before or after idx in octants
				int32_t jump = (oct->computeMorton() > Morton) ? int32_t(idx/2+1) : int32_t((noctants -idx)/2+1);
				idxtry = uint32_t(idx +((oct->computeMorton()<Morton)-(oct->computeMorton()>Morton))*jump);
				Mortontry = oct->computeMorton();
				while(abs(jump) > 0){
					Mortontry = octants[idxtry].computeMorton();
					jump = ((Mortontry<Morton)-(Mortontry>Morton))*abs(jump)/2;
					idxtry += jump;
					if (idxtry > noctants-1){
						if (jump > 0){
							idxtry = noctants - 1;
							jump = 0;
						}
						else if (jump < 0){
							idxtry = 0;
							jump = 0;
						}
					}
				}
				if(octants[idxtry].computeMorton() == Morton && octants[idxtry].level == oct->level){
					//Found neighbour of same size
					isghost.push_back(false);
					neighbours.push_back(idxtry);
					return;
				}
				else{
					// Step until the mortontry lower than morton (one idx of distance)
					{
						while(octants[idxtry].computeMorton() < Morton){
							idxtry++;
							if(idxtry > noctants-1){
								idxtry = noctants-1;
								break;
							}
						}
						while(octants[idxtry].computeMorton() > Morton){
							idxtry--;
							if(idxtry > noctants-1){
								idxtry = noctants-1;
								break;
							}
						}
					}
					if(octants[idxtry].computeMorton() == Morton && octants[idxtry].level == oct->level){
						//Found neighbour of same size
						isghost.push_back(false);
						neighbours.push_back(idxtry);
						return;
					}
					// Compute Last discendent of virtual octant of same size
					uint32_t delta = (uint32_t)pow(2.0,(double)((uint8_t)MAX_LEVEL_2D - samesizeoct.level)) - 1;
					Class_Octant<2> last_desc = samesizeoct.buildLastDesc();
					uint64_t Mortonlast = last_desc.computeMorton();
					vector<uint32_t> bufferidx;
					Mortontry = octants[idxtry].computeMorton();
					int32_t Dh;
					int32_t eqcoord;
					while(Mortontry < Mortonlast && idxtry < noctants){
						Dh = int32_t(cx)*(int32_t(oct->x) - int32_t(octants[idxtry].x));
						Dh += int32_t(cy)*(int32_t(oct->y) - int32_t(octants[idxtry].y));
						if ((abs(Dh) == ((1-(iface%2))*octants[idxtry].getSize() + (iface%2)*size))){
							neighbours.push_back(idxtry);
							isghost.push_back(false);
						}
						idxtry++;
						if(idxtry>noctants-1){
							break;
						}
						Mortontry = octants[idxtry].computeMorton();
					}
					return;
				}
			}
			else{
				// Boundary Face
				return;
			}
		}
		//--------------------------------------------------------------- //
		//--------------------------------------------------------------- //
		else{
			// Check if octants face is a boundary
			if (oct->info[iface] == false){
				// IF OCTANT FACE IS A PROCESS BOUNDARY SEARCH ALSO IN GHOSTS

				if (ghosts.size()>0){
					// Search in ghosts

					uint32_t idxghost = uint32_t(size_ghosts/2);
					Class_Octant<2>* octghost = &ghosts[idxghost];

					//Build Morton number of virtual neigh of same size
					Class_Octant<2> samesizeoct(oct->level, oct->x+cx*size, oct->y+cy*size);
					Morton = samesizeoct.computeMorton(); //mortonEncode_magicbits(oct->x-size,oct->y,oct->z);
					// Search morton in octants
					// If a even face morton is lower than morton of oct, if odd higher
					// ---> can i search only before or after idx in octants
					int32_t jump = (octghost->computeMorton() > Morton) ? int32_t(idxghost/2+1) : int32_t((size_ghosts -idxghost)/2+1);
					idxtry = uint32_t(idxghost +((octghost->computeMorton()<Morton)-(octghost->computeMorton()>Morton))*jump);
					while(abs(jump) > 0){
						Mortontry = ghosts[idxtry].computeMorton();
						jump = ((Mortontry<Morton)-(Mortontry>Morton))*abs(jump)/2;
						idxtry += jump;
						if (idxtry > ghosts.size()-1){
							if (jump > 0){
								idxtry = ghosts.size() - 1;
								jump = 0;
							}
							else if (jump < 0){
								idxtry = 0;
								jump = 0;
							}
						}
					}
					if(ghosts[idxtry].computeMorton() == Morton && ghosts[idxtry].level == oct->level){
						//Found neighbour of same size
						isghost.push_back(true);
						neighbours.push_back(idxtry);
						return;
					}
					else{
						// Step until the mortontry lower than morton (one idx of distance)
						{
							while(ghosts[idxtry].computeMorton() < Morton){
								idxtry++;
								if(idxtry > ghosts.size()-1){
									idxtry = ghosts.size()-1;
									break;
								}
							}
							while(ghosts[idxtry].computeMorton() > Morton){
								idxtry--;
								if(idxtry > ghosts.size()-1){
									idxtry = 0;
									break;
								}
							}
						}
						if(idxtry < size_ghosts){
							if(ghosts[idxtry].computeMorton() == Morton && ghosts[idxtry].level == oct->level){
								//Found neighbour of same size
								isghost.push_back(true);
								neighbours.push_back(idxtry);
								return;
							}
							// Compute Last discendent of virtual octant of same size
							uint32_t delta = (uint32_t)pow(2.0,(double)((uint8_t)MAX_LEVEL_2D - samesizeoct.level)) - 1;
							Class_Octant<2> last_desc = samesizeoct.buildLastDesc();
							uint64_t Mortonlast = last_desc.computeMorton();
							vector<uint32_t> bufferidx;
							Mortontry = ghosts[idxtry].computeMorton();
							int32_t Dh;
							int32_t eqcoord;
							while(Mortontry < Mortonlast & idxtry < size_ghosts){
								Dh = int32_t(cx)*(int32_t(oct->x) - int32_t(ghosts[idxtry].x));
								Dh += int32_t(cy)*(int32_t(oct->y) - int32_t(ghosts[idxtry].y));
								if ((abs(Dh) == ((1-(iface%2))*ghosts[idxtry].getSize() + (iface%2)*size))){
									neighbours.push_back(idxtry);
									isghost.push_back(true);
								}
								idxtry++;
								if(idxtry>size_ghosts-1){
									break;
								}
								Mortontry = ghosts[idxtry].computeMorton();
							}
						}
					}

					uint32_t lengthneigh = 0;
					uint32_t sizeneigh = neighbours.size();
					for (idxtry=0; idxtry<sizeneigh; idxtry++){
						lengthneigh += ghosts[neighbours[idxtry]].getSize();
					}
					if (lengthneigh < oct->getSize()){
						// Search in octants

						// Check if octants face is a boundary
						if (oct->info[iface] == false){

							//Build Morton number of virtual neigh of same size
							Class_Octant<2> samesizeoct(oct->level, oct->x+cx*size, oct->y+cy*size);
							Morton = samesizeoct.computeMorton();
							// Search morton in octants
							// If a even face morton is lower than morton of oct, if odd higher
							// ---> can i search only before or after idx in octants
							int32_t jump = (oct->computeMorton() > Morton) ? int32_t(idx/2+1) : int32_t((noctants -idx)/2+1);
							idxtry = uint32_t(idx +((oct->computeMorton()<Morton)-(oct->computeMorton()>Morton))*jump);
							while(abs(jump) > 0){
								Mortontry = octants[idxtry].computeMorton();
								jump = ((Mortontry<Morton)-(Mortontry>Morton))*abs(jump)/2;
								idxtry += jump;
								if (idxtry > noctants-1){
									if (jump > 0){
										idxtry = noctants - 1;
										jump = 0;
									}
									else if (jump < 0){
										idxtry = 0;
										jump = 0;
									}
								}
							}
							if(octants[idxtry].computeMorton() == Morton && octants[idxtry].level == oct->level){
								//Found neighbour of same size
								isghost.push_back(false);
								neighbours.push_back(idxtry);
								writeLog("Face marked pbound but only a non-ghost neighbour found!!!");
								return;
							}
							else{
								// Step until the mortontry lower than morton (one idx of distance)
								{
									while(octants[idxtry].computeMorton() < Morton){
										idxtry++;
										if(idxtry > noctants-1){
											idxtry = noctants;
											break;
										}
									}
									while(octants[idxtry].computeMorton() > Morton){
										idxtry--;
										if(idxtry > noctants-1){
											idxtry = noctants;
											break;
										}
									}
								}
								if (idxtry < noctants){
									if(octants[idxtry].computeMorton() == Morton && octants[idxtry].level == oct->level){
										//Found neighbour of same size
										isghost.push_back(false);
										neighbours.push_back(idxtry);
										writeLog("Face marked pbound but only a non-ghost neighbour found!!!");
										return;
									}
									// Compute Last discendent of virtual octant of same size
									uint32_t delta = (uint32_t)pow(2.0,(double)((uint8_t)MAX_LEVEL_2D - samesizeoct.level)) - 1;
									Class_Octant<2> last_desc = samesizeoct.buildLastDesc();
									uint64_t Mortonlast = last_desc.computeMorton();
									vector<uint32_t> bufferidx;
									Mortontry = octants[idxtry].computeMorton();
									int32_t Dh;
									int32_t eqcoord;
									while(Mortontry < Mortonlast & idxtry < noctants-1){
										Dh = int32_t(cx)*(int32_t(oct->x) - int32_t(octants[idxtry].x));
										Dh += int32_t(cy)*(int32_t(oct->y) - int32_t(octants[idxtry].y));
										if ((abs(Dh) == ((1-(iface%2))*octants[idxtry].getSize() + (iface%2)*size))){
											neighbours.push_back(idxtry);
											isghost.push_back(false);
										}
										idxtry++;
										Mortontry = octants[idxtry].computeMorton();
									}
								}
							}
						}
					}
					return;
				}
			}
			else{
				// Boundary Face
				return;
			}
		}
	};

	// =================================================================================== //

	void findNeighbours(Class_Octant<2>* oct,					// Finds neighbours of octant through iface in vector octants.
								uint8_t iface,					// Returns a vector (empty if iface is a bound face) with the index of neighbours
								u32vector & neighbours,			// in their structure (octants or ghosts) and sets isghost[i] = true if the
								vector<bool> & isghost){		// i-th neighbour is ghost in the local tree

		uint64_t  Morton, Mortontry;
		uint32_t  noctants = getNumOctants();
		uint32_t idxtry;
		//Class_Octant<2>* oct = &octants[idx];
		uint32_t size = oct->getSize();
		//Find octant in octants
		OctantsType::iterator itoct = find(octants.begin(), octants.end(), (*oct));
		if (itoct == octants.end()){
			return;
		}
		uint32_t idx = distance(octants.begin(), itoct);

		// TODO Create a global matrix
		//Alternative to switch case
		int8_t cx = int8_t((iface<2)*(int8_t(2*iface-1)));
		int8_t cy = int8_t((int8_t(iface/2))*(int8_t(2*iface-5)));

		isghost.clear();
		neighbours.clear();

		// Default if iface is nface<iface<0
		if (iface < 0 || iface > global2D.nfaces){
			writeLog("Face index out of range in find neighbours !!!");
			return;
		}

		// Check if octants face is a process boundary
		if (oct->info[global2D.nfaces+iface] == false){

			// Check if octants face is a boundary
			if (oct->info[iface] == false){

				//Build Morton number of virtual neigh of same size
				Class_Octant<2> samesizeoct(oct->level, int32_t(oct->x)+int32_t(cx*size), int32_t(oct->y)+int32_t(cy*size));
				Morton = samesizeoct.computeMorton();
				// Search morton in octants
				// If a even face morton is lower than morton of oct, if odd higher
				// ---> can i search only before or after idx in octants
				int32_t jump = (oct->computeMorton() > Morton) ? int32_t(idx/2+1) : int32_t((noctants -idx)/2+1);
				idxtry = uint32_t(idx +((oct->computeMorton()<Morton)-(oct->computeMorton()>Morton))*jump);
				Mortontry = oct->computeMorton();
				while(abs(jump) > 0){
					Mortontry = octants[idxtry].computeMorton();
					jump = ((Mortontry<Morton)-(Mortontry>Morton))*abs(jump)/2;
					idxtry += jump;
					if (idxtry > noctants-1){
						if (jump > 0){
							idxtry = noctants - 1;
							jump = 0;
						}
						else if (jump < 0){
							idxtry = 0;
							jump = 0;
						}
					}
				}
				if(octants[idxtry].computeMorton() == Morton && octants[idxtry].level == oct->level){
					//Found neighbour of same size
					isghost.push_back(false);
					neighbours.push_back(idxtry);
					return;
				}
				else{
					// Step until the mortontry lower than morton (one idx of distance)
					{
						while(octants[idxtry].computeMorton() < Morton){
							idxtry++;
							if(idxtry > noctants-1){
								idxtry = noctants-1;
								break;
							}
						}
						while(octants[idxtry].computeMorton() > Morton){
							idxtry--;
							if(idxtry > noctants-1){
								idxtry = 0;
								break;
							}
						}
					}
					if(octants[idxtry].computeMorton() == Morton && octants[idxtry].level == oct->level){
						//Found neighbour of same size
						isghost.push_back(false);
						neighbours.push_back(idxtry);
						return;
					}
					// Compute Last discendent of virtual octant of same size
					uint32_t delta = (uint32_t)pow(2.0,(double)((uint8_t)MAX_LEVEL_2D - samesizeoct.level)) - 1;
					Class_Octant<2> last_desc = samesizeoct.buildLastDesc();
					uint64_t Mortonlast = last_desc.computeMorton();
					vector<uint32_t> bufferidx;
					Mortontry = octants[idxtry].computeMorton();
					int32_t Dh;
					int32_t eqcoord;
					while(Mortontry < Mortonlast && idxtry < noctants){
						Dh = int32_t(cx)*(int32_t(oct->x) - int32_t(octants[idxtry].x));
						Dh += int32_t(cy)*(int32_t(oct->y) - int32_t(octants[idxtry].y));
						if ((abs(Dh) == ((1-(iface%2))*octants[idxtry].getSize() + (iface%2)*size))){
							neighbours.push_back(idxtry);
							isghost.push_back(false);
						}
						idxtry++;
						if(idxtry>noctants-1){
							break;
						}
						Mortontry = octants[idxtry].computeMorton();
					}
					return;
				}
			}
			else{
				// Boundary Face
				return;
			}
		}
		//--------------------------------------------------------------- //
		//--------------------------------------------------------------- //
		else{
			// Check if octants face is a boundary
			if (oct->info[iface] == false){
				// IF OCTANT FACE IS A PROCESS BOUNDARY SEARCH ALSO IN GHOSTS

				if (ghosts.size()>0){
					// Search in ghosts

					uint32_t idxghost = uint32_t(size_ghosts/2);
					Class_Octant<2>* octghost = &ghosts[idxghost];

					//Build Morton number of virtual neigh of same size
					Class_Octant<2> samesizeoct(oct->level, oct->x+cx*size, oct->y+cy*size);
					Morton = samesizeoct.computeMorton(); //mortonEncode_magicbits(oct->x-size,oct->y,oct->z);
					// Search morton in octants
					// If a even face morton is lower than morton of oct, if odd higher
					// ---> can i search only before or after idx in octants
					int32_t jump = (octghost->computeMorton() > Morton) ? int32_t(idxghost/2+1) : int32_t((size_ghosts -idxghost)/2+1);
					idxtry = uint32_t(idxghost +((octghost->computeMorton()<Morton)-(octghost->computeMorton()>Morton))*jump);
					while(abs(jump) > 0){
						Mortontry = ghosts[idxtry].computeMorton();
						jump = ((Mortontry<Morton)-(Mortontry>Morton))*abs(jump)/2;
						idxtry += jump;
						if (idxtry > ghosts.size()-1){
							if (jump > 0){
								idxtry = ghosts.size() - 1;
								jump = 0;
							}
							else if (jump < 0){
								idxtry = 0;
								jump = 0;
							}
						}
					}
					if(ghosts[idxtry].computeMorton() == Morton && ghosts[idxtry].level == oct->level){
						//Found neighbour of same size
						isghost.push_back(true);
						neighbours.push_back(idxtry);
						return;
					}
					else{
						// Step until the mortontry lower than morton (one idx of distance)
						{
							while(ghosts[idxtry].computeMorton() < Morton){
								idxtry++;
								if(idxtry > ghosts.size()-1){
									idxtry = ghosts.size()-1;
									break;
								}
							}
							while(ghosts[idxtry].computeMorton() > Morton){
								idxtry--;
								if(idxtry > ghosts.size()-1){
									idxtry = 0;
									break;
								}
							}
						}
						if(idxtry < size_ghosts){
							if(ghosts[idxtry].computeMorton() == Morton && ghosts[idxtry].level == oct->level){
								//Found neighbour of same size
								isghost.push_back(true);
								neighbours.push_back(idxtry);
								return;
							}
							// Compute Last discendent of virtual octant of same size
							uint32_t delta = (uint32_t)pow(2.0,(double)((uint8_t)MAX_LEVEL_2D - samesizeoct.level)) - 1;
							Class_Octant<2> last_desc = samesizeoct.buildLastDesc();
							uint64_t Mortonlast = last_desc.computeMorton();
							vector<uint32_t> bufferidx;
							Mortontry = ghosts[idxtry].computeMorton();
							int32_t Dh;
							int32_t eqcoord;
							while(Mortontry < Mortonlast & idxtry < size_ghosts){
								Dh = int32_t(cx)*(int32_t(oct->x) - int32_t(ghosts[idxtry].x));
								Dh += int32_t(cy)*(int32_t(oct->y) - int32_t(ghosts[idxtry].y));
								if ((abs(Dh) == ((1-(iface%2))*ghosts[idxtry].getSize() + (iface%2)*size))){
									neighbours.push_back(idxtry);
									isghost.push_back(true);
								}
								idxtry++;
								if(idxtry>size_ghosts-1){
									break;
								}
								Mortontry = ghosts[idxtry].computeMorton();
							}
						}
					}

					uint32_t lengthneigh = 0;
					uint32_t sizeneigh = neighbours.size();
					for (idxtry=0; idxtry<sizeneigh; idxtry++){
						lengthneigh += ghosts[neighbours[idxtry]].getSize();
					}
					if (lengthneigh < oct->getSize()){
						// Search in octants

						// Check if octants face is a boundary
						if (oct->info[iface] == false){

							//Build Morton number of virtual neigh of same size
							Class_Octant<2> samesizeoct(oct->level, oct->x+cx*size, oct->y+cy*size);
							Morton = samesizeoct.computeMorton();
							// Search morton in octants
							// If a even face morton is lower than morton of oct, if odd higher
							// ---> can i search only before or after idx in octants
							int32_t jump = (oct->computeMorton() > Morton) ? int32_t(idx/2+1) : int32_t((noctants -idx)/2+1);
							idxtry = uint32_t(idx +((oct->computeMorton()<Morton)-(oct->computeMorton()>Morton))*jump);
							while(abs(jump) > 0){
								Mortontry = octants[idxtry].computeMorton();
								jump = ((Mortontry<Morton)-(Mortontry>Morton))*abs(jump)/2;
								idxtry += jump;
								if (idxtry > noctants-1){
									if (jump > 0){
										idxtry = noctants - 1;
										jump = 0;
									}
									else if (jump < 0){
										idxtry = 0;
										jump = 0;
									}
								}
							}
							if(octants[idxtry].computeMorton() == Morton && octants[idxtry].level == oct->level){
								//Found neighbour of same size
								isghost.push_back(false);
								neighbours.push_back(idxtry);
								writeLog("Face marked pbound but only a non-ghost neighbour found!!!");
								return;
							}
							else{
								// Step until the mortontry lower than morton (one idx of distance)
								{
									while(octants[idxtry].computeMorton() < Morton){
										idxtry++;
										if(idxtry > noctants-1){
											idxtry = noctants-1;
											break;
										}
									}
									while(octants[idxtry].computeMorton() > Morton){
										idxtry--;
										if(idxtry > noctants-1){
											idxtry = 0;
											break;
										}
									}
								}
								if (idxtry < noctants){
									if(octants[idxtry].computeMorton() == Morton && octants[idxtry].level == oct->level){
										//Found neighbour of same size
										isghost.push_back(false);
										neighbours.push_back(idxtry);
										writeLog("Face marked pbound but only a non-ghost neighbour found!!!");
										return;
									}
									// Compute Last discendent of virtual octant of same size
									uint32_t delta = (uint32_t)pow(2.0,(double)((uint8_t)MAX_LEVEL_2D - samesizeoct.level)) - 1;
									Class_Octant<2> last_desc = samesizeoct.buildLastDesc();
									uint64_t Mortonlast = last_desc.computeMorton();
									vector<uint32_t> bufferidx;
									Mortontry = octants[idxtry].computeMorton();
									int32_t Dh;
									int32_t eqcoord;
									while(Mortontry < Mortonlast & idxtry < noctants-1){
										Dh = int32_t(cx)*(int32_t(oct->x) - int32_t(octants[idxtry].x));
										Dh += int32_t(cy)*(int32_t(oct->y) - int32_t(octants[idxtry].y));
										if ((abs(Dh) == ((1-(iface%2))*octants[idxtry].getSize() + (iface%2)*size))){
											neighbours.push_back(idxtry);
											isghost.push_back(false);
										}
										idxtry++;
										Mortontry = octants[idxtry].computeMorton();
									}
								}
							}
						}
					}
					return;
				}
			}
			else{
				// Boundary Face
				return;
			}
		}
	};

	// =================================================================================== //

	void findGhostNeighbours(uint32_t const idx,		// Finds neighbours of idx-th ghost octant through iface in vector octants.
							uint8_t iface,				// Returns a vector (empty if iface is not the pbound face for ghost) with the index of neighbours
							u32vector & neighbours){	// in the structure octants

		uint64_t  Morton, Mortontry;
		uint32_t  noctants = getNumOctants();
		uint32_t idxtry;
		Class_Octant<2>* oct = &ghosts[idx];
		uint32_t size = oct->getSize();

		//Alternative to switch case
		int8_t cx = int8_t((iface<2)*(int8_t(2*iface-1)));
		int8_t cy = int8_t((int8_t(iface/2))*(int8_t(2*iface-5)));

		neighbours.clear();

		// Default if iface is nface<iface<0
		if (iface < 0 || iface > global2D.nfaces){
			writeLog("Face index out of range in find neighbours !!!");
			return;
		}

		// Check if octants face is a process boundary
		if (oct->info[global2D.nfaces+iface] == true){

				//Build Morton number of virtual neigh of same size
				Class_Octant<2> samesizeoct(oct->level, int32_t(oct->x)+int32_t(cx*size), int32_t(oct->y)+int32_t(cy*size));
				Morton = samesizeoct.computeMorton();
				// Search morton in octants
				// If a even face morton is lower than morton of oct, if odd higher
				// ---> can i search only before or after idx in octants
				int32_t jump;
				idxtry = uint32_t(getNumOctants()/2);
				Mortontry = octants[idxtry].computeMorton();
				jump = ((Mortontry<Morton)-(Mortontry>Morton))*abs(jump)/2;
				while(abs(jump) > 0){
					Mortontry = octants[idxtry].computeMorton();
					jump = ((Mortontry<Morton)-(Mortontry>Morton))*abs(jump)/2;
					idxtry += jump;
					if (idxtry > noctants-1){
						if (jump > 0){
							idxtry = noctants - 1;
							jump = 0;
						}
						else if (jump < 0){
							idxtry = 0;
							jump = 0;
						}
					}
				}
				if(octants[idxtry].computeMorton() == Morton && octants[idxtry].level == oct->level){
					//Found neighbour of same size
					neighbours.push_back(idxtry);
					return;
				}
				else{
					// Step until the mortontry lower than morton (one idx of distance)
					{
						while(octants[idxtry].computeMorton() < Morton){
							idxtry++;
							if(idxtry > noctants-1){
								idxtry = noctants-1;
								return;
							}
						}
						while(octants[idxtry].computeMorton() > Morton){
							idxtry--;
							if(idxtry > noctants-1){
								idxtry = noctants-1;
								return;
							}
						}
					}
					if(octants[idxtry].computeMorton() == Morton && octants[idxtry].level == oct->level){
						//Found neighbour of same size
						neighbours.push_back(idxtry);
						return;
					}
					// Compute Last discendent of virtual octant of same size
					uint32_t delta = (uint32_t)pow(2.0,(double)((uint8_t)MAX_LEVEL_2D - samesizeoct.level)) - 1;
					Class_Octant<2> last_desc = samesizeoct.buildLastDesc();
					uint64_t Mortonlast = last_desc.computeMorton();
					vector<uint32_t> bufferidx;
					Mortontry = octants[idxtry].computeMorton();
					int32_t Dh;
					int32_t eqcoord;
					while(Mortontry < Mortonlast & idxtry < noctants){
						Dh = int32_t(cx)*(int32_t(oct->x) - int32_t(octants[idxtry].x));
						Dh += int32_t(cy)*(int32_t(oct->y) - int32_t(octants[idxtry].y));
						if ((abs(Dh) == ((1-(iface%2))*octants[idxtry].getSize() + (iface%2)*size))){
							neighbours.push_back(idxtry);
						}
						idxtry++;
						if(idxtry>noctants-1){
							break;
						}
						Mortontry = octants[idxtry].computeMorton();
					}
					return;
				}
		}
		//--------------------------------------------------------------- //
		//-----Not Pbound face------------- ----------------------------- //
		else{
			return;
		}

	};

	// =================================================================================== //

	bool localBalance(bool doInterior){				// 2:1 balancing on level a local tree already adapted (balance only the octants with info[14] = false) (refinement wins!)
																// Return true if balanced done with some markers modification
																// Seto doInterior = false if the interior octants are already balanced
		// Local variables
		uint32_t 			noctants = getNumOctants();
		uint32_t			sizeneigh, modsize;
		u32vector		 	neigh;
		u32vector		 	modified, newmodified;
		uint32_t 			i, idx, imod;
		int32_t				idx1_gh = 0, idx2_gh = 0;
		uint8_t				iface;
		int8_t				targetmarker;
		vector<bool> 		isghost;
		bool				Bdone = false;

		OctantsType::iterator 	obegin, oend, it;
		u32vector::iterator 	ibegin, iend, iit;


		//If interior octants have to be balanced
		if(doInterior){
			// First loop on the octants
			/*		for(idx=0 ; idx<noctants; idx++){
				if (!octants[idx].getNotBalance()){
					for (iface=1; iface<nface; iface+=2){
						if(!octants[idx].getPbound(iface)){
							findNeighbours(idx, iface, neigh, isghost);
							sizeneigh = neigh.size();
							for(i=0; i<sizeneigh; i++){
								if (!isghost[i]){
									{
										if((octants[neigh[i]].getLevel() + octants[neigh[i]].getMarker()) > (octants[idx].getLevel() + octants[idx].getMarker() + 1) ){
											octants[idx].setMarker(octants[neigh[i]].getLevel()+octants[neigh[i]].getMarker()-1-octants[idx].getLevel());
											modified.push_back(idx);
											Bdone = true;
										}
										else if((octants[neigh[i]].getLevel() + octants[neigh[i]].getMarker()) < (octants[idx].getLevel() + octants[idx].getMarker() - 1)){
											octants[neigh[i]].setMarker(octants[idx].getLevel()+octants[idx].getMarker()-octants[neigh[i]].getLevel()-1);
											modified.push_back(neigh[i]);
											Bdone = true;
										}
									};
								}

							else{
								if(ghosts.size()>0){
									if((ghosts[neigh[i]].getLevel() + ghosts[neigh[i]].getMarker())> (octants[idx].getLevel() + octants[idx].getMarker() + 1)){
										octants[idx].setMarker(ghosts[neigh[i]].getLevel()+ghosts[neigh[i]].getMarker()-octants[idx].getLevel()-1);
										modified.push_back(idx);
										Bdone = true;
									}
								}
							}

							}
						}
					}
				}
			}*/
			obegin = octants.begin();
			oend = octants.end();
			idx = 0;
			for (it=obegin; it!=oend; it++){
				if (!it->getNotBalance() && it->getMarker() != 0){
					targetmarker = min(MAX_LEVEL_2D, int(octants[idx].getLevel()) + int(octants[idx].getMarker()));
					for (iface=0; iface<global2D.nfaces; iface++){
						if(!it->getBound(iface)){
							findNeighbours(idx, iface, neigh, isghost);
							sizeneigh = neigh.size();
							for(i=0; i<sizeneigh; i++){
								if (!isghost[i]){
									{
										if((octants[neigh[i]].getLevel() + octants[neigh[i]].getMarker()) > (targetmarker + 1) ){
											octants[idx].setMarker(octants[neigh[i]].getLevel()+octants[neigh[i]].getMarker()-1-octants[idx].getLevel());
											octants[idx].info[11] = true;
											modified.push_back(idx);
											Bdone = true;
										}
										else if((octants[neigh[i]].getLevel() + octants[neigh[i]].getMarker()) < (targetmarker - 1)){
											octants[neigh[i]].setMarker(targetmarker-octants[neigh[i]].getLevel()-1);
											octants[neigh[i]].info[11] = true;
											modified.push_back(neigh[i]);
											Bdone = true;
										}
									};
								}
								else{
									{
										if((ghosts[neigh[i]].getLevel() + ghosts[neigh[i]].getMarker()) > (targetmarker + 1) ){
											octants[idx].setMarker(ghosts[neigh[i]].getLevel()+ghosts[neigh[i]].getMarker()-1-octants[idx].getLevel());
											octants[idx].info[11] = true;
											modified.push_back(idx);
											Bdone = true;
										}
									};

								}
							}
						}
					}
				}
				idx++;
			}
			// Loop on ghost octants (influence over interior borders)
			obegin = ghosts.begin();
			oend = ghosts.end();
			idx = 0;
			for (it=obegin; it!=oend; it++){
				if (!it->getNotBalance() && it->getMarker() != 0){
					targetmarker = min(MAX_LEVEL_2D, (it->getLevel()+it->getMarker()));
					for (iface=0; iface<global2D.nfaces; iface++){
						if(it->getPbound(iface) == true){
							neigh.clear();
							findGhostNeighbours(idx, iface, neigh);
							sizeneigh = neigh.size();
							for(i=0; i<sizeneigh; i++){
								if((octants[neigh[i]].getLevel() + octants[neigh[i]].getMarker()) < (targetmarker - 1)){
									octants[neigh[i]].setMarker(targetmarker-octants[neigh[i]].getLevel()-1);
									octants[neigh[i]].info[11] = true;
									modified.push_back(neigh[i]);
									Bdone = true;
								}
							}
						}
					}
				}
				idx++;
			}

			// While loop for iterative balancing
			u32vector().swap(newmodified);
			modsize = modified.size();
			while(modsize!=0){
				ibegin = modified.begin();
				iend = modified.end();
				for (iit=ibegin; iit!=iend; iit++){
					idx = *iit;
					if (!octants[idx].getNotBalance()){
						targetmarker = min(MAX_LEVEL_2D, (octants[idx].getLevel()+octants[idx].getMarker()));
						for (iface=0; iface<global2D.nfaces; iface++){
							if(!octants[idx].getPbound(iface)){
								findNeighbours(idx, iface, neigh, isghost);
								sizeneigh = neigh.size();
								for(i=0; i<sizeneigh; i++){
									if (!isghost[i]){
										{
											if((octants[neigh[i]].getLevel() + octants[neigh[i]].getMarker()) >  (targetmarker + 1)){
												octants[idx].setMarker(octants[neigh[i]].getLevel()+octants[neigh[i]].getMarker()-octants[idx].getLevel()-1);
												octants[idx].info[11] = true;
												newmodified.push_back(idx);
												Bdone = true;
											}
											else if((octants[neigh[i]].getLevel() + octants[neigh[i]].getMarker()) < (targetmarker - 1)){
												octants[neigh[i]].setMarker(targetmarker-octants[neigh[i]].getLevel()-1);
												octants[neigh[i]].info[11] = true;
												newmodified.push_back(neigh[i]);
												Bdone = true;
											}
										};
									}
								}
							}
						}
					}
				}
				u32vector().swap(modified);
				swap(modified,newmodified);
				modsize = modified.size();
				u32vector().swap(newmodified);
			}// end while

		}
		else{
			// Loop on ghost octants (influence over interior borders)
			/*	for (idx=0; idx<size_ghosts; idx++){
			if (!ghosts[idx].getNotBalance()){
				for (iface=0; iface<nface; iface++){
					if(ghosts[idx].getPbound(iface) == true){
						neigh.clear();
						findGhostNeighbours(idx, iface, neigh);
						sizeneigh = neigh.size();
						for(i=0; i<sizeneigh; i++){
							if((octants[neigh[i]].getLevel() + octants[neigh[i]].getMarker()) < (ghosts[idx].getLevel() + ghosts[idx].getMarker() - 1)){
								octants[neigh[i]].setMarker(ghosts[idx].getLevel()+ghosts[idx].getMarker()-octants[neigh[i]].getLevel()-1);
								modified.push_back(neigh[i]);
								Bdone = true;
							}
						}
					}
				}
			}
		}*/
			obegin = ghosts.begin();
			oend = ghosts.end();
			idx = 0;
			for (it=obegin; it!=oend; it++){
				//if (!it->getNotBalance() && (it->info[11] || it->getMarker() != 0)){
					if (!it->getNotBalance() && (it->info[11])){
					targetmarker = min(MAX_LEVEL_2D, (it->getLevel()+it->getMarker()));
					for (iface=0; iface<global2D.nfaces; iface++){
						if(it->getPbound(iface) == true){
							neigh.clear();
							findGhostNeighbours(idx, iface, neigh);
							sizeneigh = neigh.size();
							for(i=0; i<sizeneigh; i++){
								if((octants[neigh[i]].getLevel() + octants[neigh[i]].getMarker()) < (targetmarker - 1)){
									octants[neigh[i]].setMarker(targetmarker-octants[neigh[i]].getLevel()-1);
									octants[neigh[i]].info[11] = true;
									modified.push_back(neigh[i]);
									Bdone = true;
								}
							}
						}
					}
				}
				idx++;
			}

			// While loop for iterative balancing
			u32vector().swap(newmodified);
			modsize = modified.size();
			while(modsize!=0){
				ibegin = modified.begin();
				iend = modified.end();
				for (iit=ibegin; iit!=iend; iit++){
					idx = *iit;
					if (!octants[idx].getNotBalance()){
						targetmarker = min(MAX_LEVEL_2D, (octants[idx].getLevel()+octants[idx].getMarker()));
						for (iface=0; iface<global2D.nfaces; iface++){
							if(!octants[idx].getPbound(iface)){
								findNeighbours(idx, iface, neigh, isghost);
								sizeneigh = neigh.size();
								for(i=0; i<sizeneigh; i++){
									if (!isghost[i]){
										{
											if((octants[neigh[i]].getLevel() + octants[neigh[i]].getMarker()) >  (targetmarker + 1)){
												octants[idx].setMarker(octants[neigh[i]].getLevel()+octants[neigh[i]].getMarker()-octants[idx].getLevel()-1);
												octants[idx].info[11] = true;
												newmodified.push_back(idx);
												Bdone = true;
											}
											else if((octants[neigh[i]].getLevel() + octants[neigh[i]].getMarker()) < (targetmarker - 1)){
												octants[neigh[i]].setMarker(targetmarker-octants[neigh[i]].getLevel()-1);
												octants[neigh[i]].info[11] = true;
												newmodified.push_back(neigh[i]);
												Bdone = true;
											}
										};
									}
								}
							}
						}
					}
				}
				u32vector().swap(modified);
				swap(modified,newmodified);
				modsize = modified.size();
				u32vector().swap(newmodified);
			}// end while
			obegin = oend = octants.end();
			ibegin = iend = modified.end();
		}
		return Bdone;
		// Pay attention : info[11] may be true after local balance for some octants


	};

	// =================================================================================== //


	bool localBalanceAll(bool doInterior){				// 2:1 balancing on level a local tree already adapted (balance only the octants with info[14] = false) (refinement wins!)
																// Return true if balanced done with some markers modification
																// Seto doInterior = false if the interior octants are already balanced
		// Local variables
		uint32_t 			noctants = getNumOctants();
		uint32_t			sizeneigh, modsize;
		u32vector		 	neigh;
		u32vector		 	modified, newmodified;
		uint32_t 			i, idx, imod;
		int32_t				idx1_gh = 0, idx2_gh = 0;
		uint8_t				iface;
		int8_t				targetmarker;
		vector<bool> 		isghost;
		bool				Bdone = false;

		OctantsType::iterator 	obegin, oend, it;
		u32vector::iterator 	ibegin, iend, iit;


		//If interior octants have to be balanced
		if(doInterior){
			// First loop on the octants
			obegin = octants.begin();
			oend = octants.end();
			idx = 0;
			for (it=obegin; it!=oend; it++){
				if ((!it->getNotBalance()) && ((it->info[11]) || (it->getMarker()!=0) || ((it->getIsNewC()) || (it->getIsNewR())))){
					targetmarker = min(MAX_LEVEL_2D, int(octants[idx].getLevel()) + int(octants[idx].getMarker()));
					for (iface=0; iface<global2D.nfaces; iface++){
						if(!it->getBound(iface)){
							findNeighbours(idx, iface, neigh, isghost);
							sizeneigh = neigh.size();
							for(i=0; i<sizeneigh; i++){
								if (!isghost[i]){
									{
										if((octants[neigh[i]].getLevel() + octants[neigh[i]].getMarker()) > (targetmarker + 1) ){
											octants[idx].setMarker(octants[neigh[i]].getLevel()+octants[neigh[i]].getMarker()-1-octants[idx].getLevel());
											octants[idx].info[11] = true;
											modified.push_back(idx);
											Bdone = true;
										}
										else if((octants[neigh[i]].getLevel() + octants[neigh[i]].getMarker()) < (targetmarker - 1)){
											octants[neigh[i]].setMarker(targetmarker-octants[neigh[i]].getLevel()-1);
											octants[neigh[i]].info[11] = true;
											modified.push_back(neigh[i]);
											Bdone = true;
										}
									};
								}
								else{
									{
										if((ghosts[neigh[i]].getLevel() + ghosts[neigh[i]].getMarker()) > (targetmarker + 1) ){
											octants[idx].setMarker(ghosts[neigh[i]].getLevel()+ghosts[neigh[i]].getMarker()-1-octants[idx].getLevel());
											octants[idx].info[11] = true;
											modified.push_back(idx);
											Bdone = true;
										}
									};

								}
							}
						}
					}
				}
				idx++;
			}
			// Loop on ghost octants (influence over interior borders)
			obegin = ghosts.begin();
			oend = ghosts.end();
			idx = 0;
			for (it=obegin; it!=oend; it++){
				if (!it->getNotBalance() && (it->info[11] || (it->getIsNewC() || it->getIsNewR()))){
					targetmarker = min(MAX_LEVEL_2D, (it->getLevel()+it->getMarker()));
					for (iface=0; iface<global2D.nfaces; iface++){
						if(it->getPbound(iface) == true){
							neigh.clear();
							findGhostNeighbours(idx, iface, neigh);
							sizeneigh = neigh.size();
							for(i=0; i<sizeneigh; i++){
								if((octants[neigh[i]].getLevel() + octants[neigh[i]].getMarker()) < (targetmarker - 1)){
									octants[neigh[i]].setMarker(targetmarker-octants[neigh[i]].getLevel()-1);
									octants[neigh[i]].info[11] = true;
									modified.push_back(neigh[i]);
									Bdone = true;
								}
							}
						}
					}
				}
				idx++;
			}

			// While loop for iterative balancing
			u32vector().swap(newmodified);
			modsize = modified.size();
			while(modsize!=0){
				ibegin = modified.begin();
				iend = modified.end();
				for (iit=ibegin; iit!=iend; iit++){
					idx = *iit;
					if (!octants[idx].getNotBalance()){
						targetmarker = min(MAX_LEVEL_2D, (octants[idx].getLevel()+octants[idx].getMarker()));
						for (iface=0; iface<global2D.nfaces; iface++){
							if(!octants[idx].getPbound(iface)){
								findNeighbours(idx, iface, neigh, isghost);
								sizeneigh = neigh.size();
								for(i=0; i<sizeneigh; i++){
									if (!isghost[i]){
										{
											if((octants[neigh[i]].getLevel() + octants[neigh[i]].getMarker()) >  (targetmarker + 1)){
												octants[idx].setMarker(octants[neigh[i]].getLevel()+octants[neigh[i]].getMarker()-octants[idx].getLevel()-1);
												octants[idx].info[11] = true;
												newmodified.push_back(idx);
												Bdone = true;
											}
											else if((octants[neigh[i]].getLevel() + octants[neigh[i]].getMarker()) < (targetmarker - 1)){
												octants[neigh[i]].setMarker(targetmarker-octants[neigh[i]].getLevel()-1);
												octants[neigh[i]].info[11] = true;
												newmodified.push_back(neigh[i]);
												Bdone = true;
											}
										};
									}
								}
							}
						}
					}
				}
				u32vector().swap(modified);
				swap(modified,newmodified);
				modsize = modified.size();
				u32vector().swap(newmodified);
			}// end while

		}
		else{

			// Loop on ghost octants (influence over interior borders)
			obegin = ghosts.begin();
			oend = ghosts.end();
			idx = 0;
			for (it=obegin; it!=oend; it++){
				if (!it->getNotBalance() && (it->info[11] || (it->getIsNewC() || it->getIsNewR()))){
					targetmarker = min(MAX_LEVEL_2D, (it->getLevel()+it->getMarker()));
					for (iface=0; iface<global2D.nfaces; iface++){
						if(it->getPbound(iface) == true){
							neigh.clear();
							findGhostNeighbours(idx, iface, neigh);
							sizeneigh = neigh.size();
							for(i=0; i<sizeneigh; i++){
								if((octants[neigh[i]].getLevel() + octants[neigh[i]].getMarker()) < (targetmarker - 1)){
									octants[neigh[i]].setMarker(targetmarker-octants[neigh[i]].getLevel()-1);
									octants[neigh[i]].info[11] = true;
									modified.push_back(neigh[i]);
									Bdone = true;
								}
							}
						}
					}
				}
				idx++;
			}

			// While loop for iterative balancing
			u32vector().swap(newmodified);
			modsize = modified.size();
			while(modsize!=0){
				ibegin = modified.begin();
				iend = modified.end();
				for (iit=ibegin; iit!=iend; iit++){
					idx = *iit;
					if (!octants[idx].getNotBalance()){
						targetmarker = min(MAX_LEVEL_2D, (octants[idx].getLevel()+octants[idx].getMarker()));
						for (iface=0; iface<global2D.nfaces; iface++){
							if(!octants[idx].getPbound(iface)){
								findNeighbours(idx, iface, neigh, isghost);
								sizeneigh = neigh.size();
								for(i=0; i<sizeneigh; i++){
									if (!isghost[i]){
										{
											if((octants[neigh[i]].getLevel() + octants[neigh[i]].getMarker()) >  (targetmarker + 1)){
												octants[idx].setMarker(octants[neigh[i]].getLevel()+octants[neigh[i]].getMarker()-octants[idx].getLevel()-1);
												octants[idx].info[11] = true;
												newmodified.push_back(idx);
												Bdone = true;
											}
											else if((octants[neigh[i]].getLevel() + octants[neigh[i]].getMarker()) < (targetmarker - 1)){
												octants[neigh[i]].setMarker(targetmarker-octants[neigh[i]].getLevel()-1);
												octants[neigh[i]].info[11] = true;
												newmodified.push_back(neigh[i]);
												Bdone = true;
											}
										};
									}
								}
							}
						}
					}
				}
				u32vector().swap(modified);
				swap(modified,newmodified);
				modsize = modified.size();
				u32vector().swap(newmodified);
			}// end while
			obegin = oend = octants.end();
			ibegin = iend = modified.end();
		}
		return Bdone;
		// Pay attention : info[11] may be true after local balance for some octants

	};

	// =================================================================================== //

	void			findNodeNeighbours(uint32_t idx,			// Finds neighbours of idx-th octant through inode in vector octants.
									uint8_t inode,				// Returns a vector (empty if inode is a bound node) with the index of neighbours
									u32vector & neighbours,		// in their structure (octants or ghosts) and sets isghost[i] = true if the
									vector<bool> & isghost){	// i-th neighbour is ghost in the local tree

		uint64_t  Morton, Mortontry;
		uint32_t  noctants = getNumOctants();
		uint32_t idxtry;
		Class_Octant<2>* oct = &octants[idx];
		uint32_t size = oct->getSize();
		uint8_t iface1, iface2;
		int32_t Dhx, Dhy;
		int32_t Dhxref, Dhyref;

		//Alternative to switch case
		int8_t Cx[4] = {-1,1,-1,1};
		int8_t Cy[4] = {-1,-1,1,1};
		int8_t cx = Cx[inode];
		int8_t cy = Cy[inode];

		isghost.clear();
		neighbours.clear();

		// Default if inode is nnodes<inode<0
		if (inode < 0 || inode > global2D.nnodes){
			writeLog("Node index out of range in find neighbours !!!");
			return;
		}

		// Check if octants node is a boundary
		iface1 = global2D.nodeface[inode][0];
		iface2 = global2D.nodeface[inode][1];

		// Check if octants node is a boundary
		if (oct->info[iface1] == false && oct->info[iface2] == false){

			//Build Morton number of virtual neigh of same size
			Class_Octant<2> samesizeoct(oct->level, int32_t(oct->x)+int32_t(cx)*int32_t(size), int32_t(oct->y)+int32_t(cy)*int32_t(size));
			Morton = samesizeoct.computeMorton();

			//SEARCH IN GHOSTS

			if (ghosts.size()>0){
				// Search in ghosts

				uint32_t idxghost = uint32_t(size_ghosts/2);
				Class_Octant<2>* octghost = &ghosts[idxghost];

				// Search morton in octants
				// If a even face morton is lower than morton of oct, if odd higher
				// ---> can i search only before or after idx in octants
				int32_t jump = (octghost->computeMorton() > Morton) ? int32_t(idxghost/2+1) : int32_t((size_ghosts -idxghost)/2+1);
				idxtry = uint32_t(idxghost +((octghost->computeMorton()<Morton)-(octghost->computeMorton()>Morton))*jump);
				if (idxtry > size_ghosts-1)
					idxtry = size_ghosts-1;
				while(abs(jump) > 0){
					Mortontry = ghosts[idxtry].computeMorton();
					jump = ((Mortontry<Morton)-(Mortontry>Morton))*abs(jump)/2;
					idxtry += jump;
					if (idxtry > ghosts.size()-1){
						if (jump > 0){
							idxtry = ghosts.size() - 1;
							jump = 0;
						}
						else if (jump < 0){
							idxtry = 0;
							jump = 0;
						}
					}
				}
				if(ghosts[idxtry].computeMorton() == Morton && ghosts[idxtry].level == oct->level){
					//Found neighbour of same size
					isghost.push_back(true);
					neighbours.push_back(idxtry);
					return;
				}
				else{
					// Step until the mortontry lower than morton (one idx of distance)
					{
						while(ghosts[idxtry].computeMorton() < Morton){
							idxtry++;
							if(idxtry > ghosts.size()-1){
								idxtry = ghosts.size()-1;
								break;
							}
						}
						while(ghosts[idxtry].computeMorton() > Morton){
							idxtry--;
							if(idxtry > ghosts.size()-1){
								idxtry = 0;
								break;
							}
						}
					}
					if(idxtry < size_ghosts){
						if(ghosts[idxtry].computeMorton() == Morton && ghosts[idxtry].level == oct->level){
							//Found neighbour of same size
							isghost.push_back(true);
							neighbours.push_back(idxtry);
							return;
						}
						// Compute Last discendent of virtual octant of same size
						uint32_t delta = (uint32_t)pow(2.0,(double)((uint8_t)MAX_LEVEL_2D - samesizeoct.level)) - 1;
						Class_Octant<2> last_desc = samesizeoct.buildLastDesc();
						uint64_t Mortonlast = last_desc.computeMorton();
						vector<uint32_t> bufferidx;
						Mortontry = ghosts[idxtry].computeMorton();
						while(Mortontry < Mortonlast && idxtry < size_ghosts){
							//Dhx = int32_t(cx)*(-int32_t(oct->x) + int32_t(ghosts[idxtry].x));
							//Dhy = int32_t(cy)*(-int32_t(oct->y) + int32_t(ghosts[idxtry].y));
							Dhx = (-int32_t(oct->x) + int32_t(ghosts[idxtry].x));
							Dhy = (-int32_t(oct->y) + int32_t(ghosts[idxtry].y));
							Dhxref = int32_t(cx<0)*(-ghosts[idxtry].getSize()) + int32_t(cx>0)*size;
							Dhyref = int32_t(cy<0)*(-ghosts[idxtry].getSize()) + int32_t(cy>0)*size;
							if ((Dhx == Dhxref) && (Dhy == Dhyref)){
								neighbours.push_back(idxtry);
								isghost.push_back(true);
								return;
							}
							idxtry++;
							if(idxtry>size_ghosts-1){
								break;
							}
							Mortontry = ghosts[idxtry].computeMorton();
						}
					}
				}
			}
			uint32_t lengthneigh = 0;
//			uint32_t sizeneigh = neighbours.size();
//			for (idxtry=0; idxtry<sizeneigh; idxtry++){
//				lengthneigh += ghosts[neighbours[idxtry]].getSize();
//			}
			if (lengthneigh < oct->getSize()){

				// Search in octants

				//Build Morton number of virtual neigh of same size
				//Class_Octant samesizeoct(oct->level, oct->x+cx*size, oct->y+cy*size, oct->z+cz*size);
				//Morton = samesizeoct.computeMorton();
				// Search morton in octants
				// If a even face morton is lower than morton of oct, if odd higher
				// ---> can i search only before or after idx in octants
				int32_t jump = (oct->computeMorton() > Morton) ? int32_t(idx/2+1) : int32_t((noctants -idx)/2+1);
				idxtry = uint32_t(idx +((oct->computeMorton()<Morton)-(oct->computeMorton()>Morton))*jump);
				if (idxtry > noctants-1)
					idxtry = noctants-1;
				while(abs(jump) > 0){
					Mortontry = octants[idxtry].computeMorton();
					jump = ((Mortontry<Morton)-(Mortontry>Morton))*abs(jump)/2;
					idxtry += jump;
				}
				if(octants[idxtry].computeMorton() == Morton && octants[idxtry].level == oct->level){
					//Found neighbour of same size
					isghost.push_back(false);
					neighbours.push_back(idxtry);
					return;
				}
				else{
					// Step until the mortontry lower than morton (one idx of distance)
					{
						while(octants[idxtry].computeMorton() < Morton){
							idxtry++;
							if(idxtry > noctants-1){
								idxtry = noctants-1;
								break;
							}
						}
						while(octants[idxtry].computeMorton() > Morton){
							idxtry--;
							if(idxtry > noctants-1){
								idxtry = 0;
								break;
							}
						}
					}
					if (idxtry < noctants){
						if(octants[idxtry].computeMorton() == Morton && octants[idxtry].level == oct->level){
							//Found neighbour of same size
							isghost.push_back(false);
							neighbours.push_back(idxtry);
							return;
						}
						// Compute Last discendent of virtual octant of same size
						uint32_t delta = (uint32_t)pow(2.0,(double)((uint8_t)MAX_LEVEL_2D - samesizeoct.level)) - 1;
						Class_Octant<2> last_desc = samesizeoct.buildLastDesc();
						uint64_t Mortonlast = last_desc.computeMorton();
						vector<uint32_t> bufferidx;
						Mortontry = octants[idxtry].computeMorton();
						while(Mortontry < Mortonlast && idxtry < noctants-1){
							//Dhx = int32_t(cx)*(-int32_t(oct->x) + int32_t(octants[idxtry].x));
							//Dhy = int32_t(cy)*(-int32_t(oct->y) + int32_t(octants[idxtry].y));
							Dhx = (-int32_t(oct->x) + int32_t(octants[idxtry].x));
							Dhy = (-int32_t(oct->y) + int32_t(octants[idxtry].y));
							Dhxref = int32_t(cx<0)*(-octants[idxtry].getSize()) + int32_t(cx>0)*size;
							Dhyref = int32_t(cy<0)*(-octants[idxtry].getSize()) + int32_t(cy>0)*size;
							if ((Dhx == Dhxref) && (Dhy == Dhyref)){
								neighbours.push_back(idxtry);
								isghost.push_back(false);
							}
							idxtry++;
							Mortontry = octants[idxtry].computeMorton();
						}
					}
				}
				return;
			}
		}
		else{
			// Boundary Node
			return;
		}

	};

	// =================================================================================== //

	void			findNodeNeighbours(Class_Octant<2>* oct,			// Finds neighbours of idx-th octant through inode in vector octants.
									uint8_t inode,				// Returns a vector (empty if inode is a bound node) with the index of neighbours
									u32vector & neighbours,		// in their structure (octants or ghosts) and sets isghost[i] = true if the
									vector<bool> & isghost){	// i-th neighbour is ghost in the local tree

		uint64_t  Morton, Mortontry;
		uint32_t  noctants = getNumOctants();
		uint32_t idxtry;
		//Class_Octant<2>* oct = &octants[idx];
		uint32_t size = oct->getSize();
		uint8_t iface1, iface2;
		int32_t Dhx, Dhy;
		int32_t Dhxref, Dhyref;

		//Alternative to switch case
		int8_t Cx[4] = {-1,1,-1,1};
		int8_t Cy[4] = {-1,-1,1,1};
		int8_t cx = Cx[inode];
		int8_t cy = Cy[inode];

		isghost.clear();
		neighbours.clear();

		// Default if inode is nnodes<inode<0
		if (inode < 0 || inode > global2D.nnodes){
			writeLog("Node index out of range in find neighbours !!!");
			return;
		}

		//Find octant in octants
		OctantsType::iterator itoct = find(octants.begin(), octants.end(), (*oct));
		if (itoct == octants.end()){
			return;
		}
		uint32_t idx = distance(octants.begin(), itoct);


		// Check if octants node is a boundary
		iface1 = global2D.nodeface[inode][0];
		iface2 = global2D.nodeface[inode][1];

		// Check if octants node is a boundary
		if (oct->info[iface1] == false && oct->info[iface2] == false){

			//Build Morton number of virtual neigh of same size
			Class_Octant<2> samesizeoct(oct->level, int32_t(oct->x)+int32_t(cx)*int32_t(size), int32_t(oct->y)+int32_t(cy)*int32_t(size));
			Morton = samesizeoct.computeMorton();

			//SEARCH IN GHOSTS

			if (ghosts.size()>0){
				// Search in ghosts

				uint32_t idxghost = uint32_t(size_ghosts/2);
				Class_Octant<2>* octghost = &ghosts[idxghost];

				// Search morton in octants
				// If a even face morton is lower than morton of oct, if odd higher
				// ---> can i search only before or after idx in octants
				int32_t jump = (octghost->computeMorton() > Morton) ? int32_t(idxghost/2+1) : int32_t((size_ghosts -idxghost)/2+1);
				idxtry = uint32_t(idxghost +((octghost->computeMorton()<Morton)-(octghost->computeMorton()>Morton))*jump);
				if (idxtry > size_ghosts-1)
					idxtry = size_ghosts-1;
				while(abs(jump) > 0){
					Mortontry = ghosts[idxtry].computeMorton();
					jump = ((Mortontry<Morton)-(Mortontry>Morton))*abs(jump)/2;
					idxtry += jump;
					if (idxtry > ghosts.size()-1){
						if (jump > 0){
							idxtry = ghosts.size() - 1;
							jump = 0;
						}
						else if (jump < 0){
							idxtry = 0;
							jump = 0;
						}
					}
				}
				if(ghosts[idxtry].computeMorton() == Morton && ghosts[idxtry].level == oct->level){
					//Found neighbour of same size
					isghost.push_back(true);
					neighbours.push_back(idxtry);
					return;
				}
				else{
					// Step until the mortontry lower than morton (one idx of distance)
					{
						while(ghosts[idxtry].computeMorton() < Morton){
							idxtry++;
							if(idxtry > ghosts.size()-1){
								idxtry = ghosts.size()-1;
								break;
							}
						}
						while(ghosts[idxtry].computeMorton() > Morton){
							idxtry--;
							if(idxtry > ghosts.size()-1){
								idxtry = 0;
								break;
							}
						}
					}
					if(idxtry < size_ghosts){
						if(ghosts[idxtry].computeMorton() == Morton && ghosts[idxtry].level == oct->level){
							//Found neighbour of same size
							isghost.push_back(true);
							neighbours.push_back(idxtry);
							return;
						}
						// Compute Last discendent of virtual octant of same size
						uint32_t delta = (uint32_t)pow(2.0,(double)((uint8_t)MAX_LEVEL_2D - samesizeoct.level)) - 1;
						Class_Octant<2> last_desc = samesizeoct.buildLastDesc();
						uint64_t Mortonlast = last_desc.computeMorton();
						vector<uint32_t> bufferidx;
						Mortontry = ghosts[idxtry].computeMorton();
						while(Mortontry < Mortonlast && idxtry < size_ghosts){
							//Dhx = int32_t(cx)*(-int32_t(oct->x) + int32_t(ghosts[idxtry].x));
							//Dhy = int32_t(cy)*(-int32_t(oct->y) + int32_t(ghosts[idxtry].y));
							Dhx = (-int32_t(oct->x) + int32_t(ghosts[idxtry].x));
							Dhy = (-int32_t(oct->y) + int32_t(ghosts[idxtry].y));
							Dhxref = int32_t(cx<0)*(-ghosts[idxtry].getSize()) + int32_t(cx>0)*size;
							Dhyref = int32_t(cy<0)*(-ghosts[idxtry].getSize()) + int32_t(cy>0)*size;
							if ((Dhx == Dhxref) && (Dhy == Dhyref)){
								neighbours.push_back(idxtry);
								isghost.push_back(true);
								return;
							}
							idxtry++;
							if(idxtry>size_ghosts-1){
								break;
							}
							Mortontry = ghosts[idxtry].computeMorton();
						}
					}
				}
			}
			uint32_t lengthneigh = 0;
//			uint32_t sizeneigh = neighbours.size();
//			for (idxtry=0; idxtry<sizeneigh; idxtry++){
//				lengthneigh += ghosts[neighbours[idxtry]].getSize();
//			}
			if (lengthneigh < oct->getSize()){

				// Search in octants

				//Build Morton number of virtual neigh of same size
				//Class_Octant samesizeoct(oct->level, oct->x+cx*size, oct->y+cy*size, oct->z+cz*size);
				//Morton = samesizeoct.computeMorton();
				// Search morton in octants
				// If a even face morton is lower than morton of oct, if odd higher
				// ---> can i search only before or after idx in octants
				int32_t jump = (oct->computeMorton() > Morton) ? int32_t(idx/2+1) : int32_t((noctants -idx)/2+1);
				idxtry = uint32_t(idx +((oct->computeMorton()<Morton)-(oct->computeMorton()>Morton))*jump);
				if (idxtry > noctants-1)
					idxtry = noctants-1;
				while(abs(jump) > 0){
					Mortontry = octants[idxtry].computeMorton();
					jump = ((Mortontry<Morton)-(Mortontry>Morton))*abs(jump)/2;
					idxtry += jump;
				}
				if(octants[idxtry].computeMorton() == Morton && octants[idxtry].level == oct->level){
					//Found neighbour of same size
					isghost.push_back(false);
					neighbours.push_back(idxtry);
					return;
				}
				else{
					// Step until the mortontry lower than morton (one idx of distance)
					{
						while(octants[idxtry].computeMorton() < Morton){
							idxtry++;
							if(idxtry > noctants-1){
								idxtry = noctants-1;
								break;
							}
						}
						while(octants[idxtry].computeMorton() > Morton){
							idxtry--;
							if(idxtry > noctants-1){
								idxtry = 0;
								break;
							}
						}
					}
					if (idxtry < noctants){
						if(octants[idxtry].computeMorton() == Morton && octants[idxtry].level == oct->level){
							//Found neighbour of same size
							isghost.push_back(false);
							neighbours.push_back(idxtry);
							return;
						}
						// Compute Last discendent of virtual octant of same size
						uint32_t delta = (uint32_t)pow(2.0,(double)((uint8_t)MAX_LEVEL_2D - samesizeoct.level)) - 1;
						Class_Octant<2> last_desc = samesizeoct.buildLastDesc();
						uint64_t Mortonlast = last_desc.computeMorton();
						vector<uint32_t> bufferidx;
						Mortontry = octants[idxtry].computeMorton();
						while(Mortontry < Mortonlast && idxtry < noctants-1){
							//Dhx = int32_t(cx)*(-int32_t(oct->x) + int32_t(octants[idxtry].x));
							//Dhy = int32_t(cy)*(-int32_t(oct->y) + int32_t(octants[idxtry].y));
							Dhx = (-int32_t(oct->x) + int32_t(octants[idxtry].x));
							Dhy = (-int32_t(oct->y) + int32_t(octants[idxtry].y));
							Dhxref = int32_t(cx<0)*(-octants[idxtry].getSize()) + int32_t(cx>0)*size;
							Dhyref = int32_t(cy<0)*(-octants[idxtry].getSize()) + int32_t(cy>0)*size;
							if ((Dhx == Dhxref) && (Dhy == Dhyref)){
								neighbours.push_back(idxtry);
								isghost.push_back(false);
							}
							idxtry++;
							Mortontry = octants[idxtry].computeMorton();
						}
					}
				}
				return;
			}
		}
		else{
			// Boundary Node
			return;
		}

	};

	// =================================================================================== //

	void computeIntersections() {

		OctantsType::iterator it, obegin, oend;
		Class_Intersection<2> intersection;
		u32vector neighbours;
		vector<bool> isghost;
		uint32_t counter, counter_i, counter_g, counter_b, idx;
		uint32_t i, j, k, nsize;
		uint8_t iface, iface2;


		intersections.clear();
		intersections.reserve(2*2*octants.size());
//		intersections_int.clear();
//		intersections_ghost.clear();
//		intersections_bord.clear();
//		intersections_int.reserve(2*2*octants.size());
//		intersections_ghost.reserve(2*2*ghosts.size());
//		intersections_bord.reserve(int(sqrt(octants.size())));

//		counter_i = counter_g = counter_b = idx = 0;
		counter = idx = 0;

		// Loop on ghosts
		obegin = ghosts.begin();
		oend = ghosts.end();
		for (it = obegin; it != oend; it++){
			for (iface = 0; iface < 2; iface++){
				iface2 = iface*2;
				findGhostNeighbours(idx, iface2, neighbours);
				nsize = neighbours.size();
				for (i = 0; i < nsize; i++){
<<<<<<< HEAD
					intersection.finer = (nsize == 1);
=======
					intersection.finer = (nsize==1);
>>>>>>> a5ee361d
					intersection.owners[0]  = neighbours[i];
					intersection.owners[1] = idx;
					intersection.iface = global2D.oppface[iface2] - (nsize==1);
					intersection.isnew = false;
					intersection.isghost = true;
//					intersections_ghost.push_back(intersection);
//					counter_g++;
					intersection.bound = false;
					intersection.pbound = true;
					intersections.push_back(intersection);
					counter++;
				}
			}
			idx++;
		}
		// Loop on octants
		idx=0;
		obegin = octants.begin();
		oend = octants.end();
		for (it = obegin; it != oend; it++){
			for (iface = 0; iface < 2; iface++){
				iface2 = iface*2;
				findNeighbours(idx, iface2, neighbours, isghost);
				nsize = neighbours.size();
				if (nsize) {
					for (i = 0; i < nsize; i++){
						if (isghost[i]){
							intersection.owners[0] = idx;
							intersection.owners[1] = neighbours[i];
							intersection.finer = (nsize>1);
<<<<<<< HEAD
							intersection.iface = iface2;
=======
							intersection.iface = iface2 + (nsize>1);
>>>>>>> a5ee361d
							intersection.isnew = false;
							intersection.isghost = true;
//							intersections_ghost.push_back(intersection);
//							counter_g++;
							intersection.bound = false;
							intersection.pbound = true;
							intersections.push_back(intersection);
							counter++;
						}
						else{
							intersection.owners[0] = idx;
							intersection.owners[1] = neighbours[i];
							intersection.finer = (nsize>1);
<<<<<<< HEAD
							intersection.iface = iface2;
=======
							intersection.iface = iface2 + (nsize>1);
>>>>>>> a5ee361d
							intersection.isnew = false;
							intersection.isghost = false;
//							intersections_int.push_back(intersection);
//							counter_i++;
							intersection.bound = false;
							intersection.pbound = false;
							intersections.push_back(intersection);
							counter++;
						}
					}
				}
				else{
					intersection.owners[0] = idx;
					intersection.owners[1] = idx;
					intersection.finer = 0;
					intersection.iface = iface2;
					intersection.isnew = false;
					intersection.isghost = false;
//					intersections_bord.push_back(intersection);
//					counter_b++;
					intersection.bound = true;
					intersection.pbound = false;
					intersections.push_back(intersection);
					counter++;
				}
				if (it->info[iface2+1]){
					intersection.owners[0] = idx;
					intersection.owners[1] = idx;
					intersection.finer = 0;
					intersection.iface = iface2+1;
					intersection.isnew = false;
					intersection.isghost = false;
//					intersections_bord.push_back(intersection);
//					counter_b++;
					intersection.bound = true;
					intersection.pbound = false;
					intersections.push_back(intersection);
					counter++;
				}
			}
			idx++;
		}
//		intersections_int.shrink_to_fit();
//		intersections_ghost.shrink_to_fit();
//		intersections_bord.shrink_to_fit();
		intersections.shrink_to_fit();

	}

	// =================================================================================== //

	//TODO Update intersections killed
//	void updateIntersections(u32vector & mapidx,
//							u32vector & mapinters_int,
//							u32vector & mapinters_ghost,
//							u32vector & mapinters_bord) {
//
//		map<uint32_t, uint32_t> invmapidx;
//		vector<uint32_t> newocts;
//		OctantsType::iterator it, obegin, oend;
//		Class_Intersection<2> intersection;
//		u32vector neighbours;
//		vector<bool> isghost;
//		uint32_t counter_g, idx;
//		uint32_t i, j, nsize, msize, isize, osize, offset;
//		uint8_t iface, iface2;
//
//
//		if (intersections_int.size()==0){
//			computeIntersections();
//			mapinters_int.clear();
//			mapinters_ghost.clear();
//			mapinters_bord.clear();
//		}
//		else{
//			msize = mapidx.size();
//			for (i=0; i<msize; i++){
//				invmapidx[mapidx[i]] = i;
//			}
//
//			//Internal Intersections
//			isize = intersections_int.size();
//			mapinters_int.clear();
//			mapinters_int.resize(isize);
//			offset = 0;
//			newocts.clear();
//			for (i=0; i<isize-offset; i++){
//				if (octants[invmapidx[intersections_int[i].owners[0]]].info[8] ||
//						octants[invmapidx[intersections_int[i].owners[0]]].info[9]){
//						if (octants[invmapidx[intersections_int[i].owners[1]]].info[8] ||
//								octants[invmapidx[intersections_int[i].owners[1]]].info[9]){
//							offset++;
//							newocts.push_back(invmapidx[intersections_int[i].owners[1]]);
//						}
//						else {
//							offset++;
//							newocts.push_back(invmapidx[intersections_int[i].owners[0]]);
//						}
//				}
//				else{
//					intersections_int[i] = intersections_int[i+offset];
//					intersections_int[i].owners[0] = invmapidx[intersections_int[i+offset].owners[0]];
//					intersections_int[i].owners[1] = invmapidx[intersections_int[i+offset].owners[1]];
//					intersections_int[i].isnew = false;
//					mapinters_int[i] = i+offset;
//				}
//			}
//			intersections_int.resize(isize-offset);
//			isize = isize-offset;
//			mapinters_int.resize(isize);
//			osize = newocts.size();
//			for (j=0; j<osize; j++){
//				idx = newocts[j];
//				for (iface = 0; iface < 2; iface++){
//					iface2 = iface*2;
//					findNeighbours(idx, iface2, neighbours, isghost);
//					nsize = neighbours.size();
//					if (nsize) {
//						for (i = 0; i < nsize; i++){
//							if (!isghost[i]){
//								intersection.owners[0] = idx;
//								intersection.owners[1] = neighbours[i];
//								intersection.finer = (i>=1);
//								intersection.iface = iface2;
//								intersection.isnew = true;
//								intersection.isghost = false;
//								intersections_int.push_back(intersection);
//							}
//						}
//					}
//				}
//			}
//
//			//Border Intersections
//			isize = intersections_bord.size();
//			mapinters_bord.clear();
//			mapinters_bord.resize(isize);
//			offset = 0;
//			newocts.clear();
//			for (i=0; i<isize-offset; i++){
//				if (octants[invmapidx[intersections_bord[i].owners[0]]].info[8] ||
//						octants[invmapidx[intersections_bord[i].owners[0]]].info[9]){
//					offset++;
//					newocts.push_back(invmapidx[intersections_bord[i].owners[0]]);
//				}
//				intersections_bord[i] = intersections_bord[i+offset];
//				intersections_bord[i].owners[0] = invmapidx[intersections_bord[i+offset].owners[0]];
//				intersections_bord[i].owners[1] = invmapidx[intersections_bord[i+offset].owners[1]];
//				mapinters_bord[i] = i+offset;
//			}
//			intersections_bord.resize(isize-offset);
//			isize = isize-offset;
//			mapinters_bord.resize(isize);
//			osize = newocts.size();
//			for (j=0; j<osize; j++){
//				idx = newocts[j];
//				for (iface = 0; iface < 2; iface++){
//					if (octants[idx].info[iface]){
//						intersection.owners[0] = idx;
//						intersection.owners[1] = idx;
//						intersection.finer = 0;
//						intersection.iface = iface;
//						intersection.isnew = true;
//						intersection.isghost = false;
//						intersections_bord.push_back(intersection);
//					}
//				}
//			}
//
//			// TODO GHOSTS INTERSECTIONS. NOW ALL ARE SET AS NEW
//			//Ghost Intersections
//			mapinters_ghost.clear();
//			intersections_ghost.clear();
//			intersections_ghost.reserve(2*3*ghosts.size());
//
//			counter_g = idx = 0;
//
//			// Loop on ghosts
//			obegin = ghosts.begin();
//			oend = ghosts.end();
//			for (it = obegin; it != oend; it++){
//				for (iface = 0; iface < 2*2; iface++){
//					findGhostNeighbours(idx, iface, neighbours);
//					nsize = neighbours.size();
//					for (i = 0; i < nsize; i++){
//						intersection.finer = (i<1);
//						intersection.owners[0]  = neighbours[i];
//						intersection.owners[1] = idx;
//						intersection.iface = global2D.oppface[iface];
//						if (octants[idx].info[8] ||
//								octants[idx].info[9] ||
//								it->info[8] || it->info[9]){
//							intersection.isnew = true;
//						}
//						else{
//							intersection.isnew = false;
//						}
//						intersection.isghost = true;
//						intersections_ghost.push_back(intersection);
//						counter_g++;
//					}
//				}
//				idx++;
//			}
//
//			intersections_int.shrink_to_fit();
//			intersections_ghost.shrink_to_fit();
//			intersections_bord.shrink_to_fit();
//		}
//
//	}

	// =================================================================================== //

	uint32_t findMorton(uint64_t Morton){				// Find an input Morton in octants and return the local idx
		uint32_t nocts = octants.size();
		uint32_t idx = nocts/2;
		uint64_t Mortontry = octants[idx].computeMorton();
		int32_t jump = nocts/2;
		while(abs(jump)>0){
			if (Mortontry == Morton){
				return idx;
			}
			Mortontry = octants[idx].computeMorton();
			jump = ((Mortontry<Morton)-(Mortontry>Morton))*abs(jump)/2;
			idx += jump;
			if (idx > nocts){
				return nocts-1;   // return nocts if not found the Morton
			}
		}
		if (Mortontry<Morton){
			for (int idx2=idx; idx2<nocts; idx2++){
				Mortontry = octants[idx2].computeMorton();
				if (Mortontry == Morton){
					return idx2;
				}
			}
		}
		else{
			for(int idx2=0; idx2<idx+1; idx2++){
				Mortontry = octants[idx2].computeMorton();
				if (Mortontry == Morton){
					return idx2;
				}
			}
		}
		return nocts-1;
	};

	// =================================================================================== //

	uint32_t findGhostMorton(uint64_t Morton){			// Find an input Morton in ghosts and return the local idx
		uint32_t nocts = ghosts.size();
		uint32_t idx = nocts/2;
		uint64_t Mortontry = ghosts[idx].computeMorton();
		int32_t jump = nocts/2;
		while(abs(jump)>0){
			if (Mortontry == Morton){
				return idx;
			}
			Mortontry = ghosts[idx].computeMorton();
			jump = (Mortontry<Morton)*jump/4;
			idx += jump;
			if (idx > nocts){
				return nocts;   // return nocts if not found the Morton
			}
		}
		if (Mortontry<Morton){
			for (int idx2=idx; idx2<nocts; idx2++){
				Mortontry = ghosts[idx2].computeMorton();
				if (Mortontry == Morton){
					return idx;
				}
			}
		}
		else{
			for(int idx2=0; idx2<idx; idx2++){
				Mortontry = ghosts[idx2].computeMorton();
				if (Mortontry == Morton){
					return idx;
				}
			}
		}
		return nocts;
	};

	// =================================================================================== //

	/** Compute the connectivity of octants and store the coordinates of nodes.
	 */
	void computeConnectivity() {
		map<uint64_t, vector<uint32_t> > mapnodes;
		map<uint64_t, vector<uint32_t> >::iterator iter, iterend;
		uint32_t i, k, counter;
		uint64_t morton;
		uint32_t noctants = getNumOctants();
		u32vector2D octnodes;
		uint8_t j;

		clearConnectivity();

		octnodes.reserve(global2D.nnodes);
		if (nodes.size() == 0){
			connectivity.resize(noctants);
			for (i = 0; i < noctants; i++){
				octants[i].getNodes(octnodes);
				for (j = 0; j < global2D.nnodes; j++){
					morton = mortonEncode_magicbits(octnodes[j][0], octnodes[j][1]);
					if (mapnodes[morton].size()==0){
						mapnodes[morton].reserve(8);
						for (k = 0; k < 3; k++){
							mapnodes[morton].push_back(octnodes[j][k]);
						}
					}
					mapnodes[morton].push_back(double(i));
				}
				u32vector2D().swap(octnodes);
			}
			iter	= mapnodes.begin();
			iterend	= mapnodes.end();
			counter = 0;
			uint32_t numnodes = mapnodes.size();
			nodes.resize(numnodes);
			while (iter != iterend){
				vector<uint32_t> nodecasting(iter->second.begin(), iter->second.begin()+3);
				nodes[counter] = nodecasting;
				nodes[counter].shrink_to_fit();
				for(vector<uint32_t>::iterator iter2 = iter->second.begin()+3; iter2 != iter->second.end(); iter2++){
					if (connectivity[int(*iter2)].size()==0){
						connectivity[int(*iter2)].reserve(4);
					}
					connectivity[int(*iter2)].push_back(counter);
				}
				mapnodes.erase(iter++);
				counter++;
			}
			nodes.shrink_to_fit();
			//Slow. Memory saving.
			for (int ii=0; ii<noctants; ii++){
				connectivity[ii].shrink_to_fit();
			}
			connectivity.shrink_to_fit();
		}
		map<uint64_t, vector<uint32_t> >().swap(mapnodes);
		iter = mapnodes.end();
	}

	// =================================================================================== //

	/** Clear the connectivity of octants.
	 */
	void clearConnectivity() {
		u32vector2D().swap(nodes);
		u32vector2D().swap(connectivity);
	}

	// =================================================================================== //

	/** Update the connectivity of octants.
	 */
	void updateConnectivity() {
		clearConnectivity();
		computeConnectivity();
	}

	// =================================================================================== //

	/** Compute the connectivity of ghost octants and store the coordinates of nodes.
	 */
	void computeghostsConnectivity() {
		map<uint64_t, vector<uint32_t> > mapnodes;
		map<uint64_t, vector<uint32_t> >::iterator iter, iterend;
		uint32_t i, k, counter;
		uint64_t morton;
		uint32_t noctants = size_ghosts;
		u32vector2D octnodes;
		uint8_t j;

		octnodes.reserve(global2D.nnodes);

		if (ghostsnodes.size() == 0){
			ghostsconnectivity.resize(noctants);
			for (i = 0; i < noctants; i++){
				ghosts[i].getNodes(octnodes);
				for (j = 0; j < global2D.nnodes; j++){
					morton = mortonEncode_magicbits(octnodes[j][0], octnodes[j][1]);
					if (mapnodes[morton].size()==0){
						for (k = 0; k < 3; k++){
							mapnodes[morton].push_back(octnodes[j][k]);
						}
					}
					mapnodes[morton].push_back(i);
				}
				u32vector2D().swap(octnodes);
			}
			iter	= mapnodes.begin();
			iterend	= mapnodes.end();
			uint32_t numnodes = mapnodes.size();
			ghostsnodes.resize(numnodes);
			counter = 0;
			while (iter != iterend){
				vector<uint32_t> nodecasting(iter->second.begin(), iter->second.begin()+3);
				ghostsnodes[counter] = nodecasting;
				ghostsnodes[counter].shrink_to_fit();
				for(vector<uint32_t>::iterator iter2 = iter->second.begin()+3; iter2 != iter->second.end(); iter2++){
					if (ghostsconnectivity[int(*iter2)].size()==0){
						ghostsconnectivity[int(*iter2)].reserve(4);
					}
					ghostsconnectivity[int(*iter2)].push_back(counter);
				}
				mapnodes.erase(iter++);
				counter++;
			}
			ghostsnodes.shrink_to_fit();
			//Slow. Memory saving.
			for (int ii=0; ii<noctants; ii++){
				ghostsconnectivity[ii].shrink_to_fit();
			}
			ghostsconnectivity.shrink_to_fit();
		}
		iter = mapnodes.end();
	}

	// =================================================================================== //

	/** Clear the connectivity of ghost octants.
	 */
	void clearghostsConnectivity() {
		u32vector2D().swap(ghostsnodes);
		u32vector2D().swap(ghostsconnectivity);
	}

	// =================================================================================== //

	/** Update the connectivity of ghost octants.
	 */
	void updateghostsConnectivity() {
		clearghostsConnectivity();
		computeghostsConnectivity();
	}

	// =============================================================================== //


};//end Class_Local_Tree<2> specialization;
<|MERGE_RESOLUTION|>--- conflicted
+++ resolved
@@ -18,11 +18,7 @@
  *	The octants (and ghosts) are ordered following the Z-curve defined by the Morton index.
  *
  *	Optionally in local tree three vectors of intersections are stored:
-<<<<<<< HEAD
  *	- intersections located on the bord of the physical domain of the octree;
-=======
- *	- intersections located on bord of the the physical domain of the octree;
->>>>>>> a5ee361d
  *	- intersections of process bord (i.e. between octants and ghosts);
  *	- intersections completely located in the domain of the process (i.e. between actual octants).
  *
@@ -2472,11 +2468,7 @@
 				findGhostNeighbours(idx, iface2, neighbours);
 				nsize = neighbours.size();
 				for (i = 0; i < nsize; i++){
-<<<<<<< HEAD
-					intersection.finer = (nsize == 1);
-=======
 					intersection.finer = (nsize==1);
->>>>>>> a5ee361d
 					intersection.owners[0]  = neighbours[i];
 					intersection.owners[1] = idx;
 					intersection.iface = global2D.oppface[iface2] - (nsize==1);
@@ -2507,11 +2499,7 @@
 							intersection.owners[0] = idx;
 							intersection.owners[1] = neighbours[i];
 							intersection.finer = (nsize>1);
-<<<<<<< HEAD
-							intersection.iface = iface2;
-=======
 							intersection.iface = iface2 + (nsize>1);
->>>>>>> a5ee361d
 							intersection.isnew = false;
 							intersection.isghost = true;
 //							intersections_ghost.push_back(intersection);
@@ -2525,11 +2513,7 @@
 							intersection.owners[0] = idx;
 							intersection.owners[1] = neighbours[i];
 							intersection.finer = (nsize>1);
-<<<<<<< HEAD
-							intersection.iface = iface2;
-=======
 							intersection.iface = iface2 + (nsize>1);
->>>>>>> a5ee361d
 							intersection.isnew = false;
 							intersection.isghost = false;
 //							intersections_int.push_back(intersection);
@@ -2764,7 +2748,7 @@
 			for (int idx2=idx; idx2<nocts; idx2++){
 				Mortontry = octants[idx2].computeMorton();
 				if (Mortontry == Morton){
-					return idx2;
+					return idx;
 				}
 			}
 		}
